//                                MFEM Example 1
//
// Compile with: make ex1
//
// Sample runs:  ex1 -m ../data/square-disc.mesh
//               ex1 -m ../data/star.mesh
//               ex1 -m ../data/star-mixed.mesh
//               ex1 -m ../data/escher.mesh
//               ex1 -m ../data/fichera.mesh
//               ex1 -m ../data/fichera-mixed.mesh
//               ex1 -m ../data/toroid-wedge.mesh
//               ex1 -m ../data/square-disc-p2.vtk -o 2
//               ex1 -m ../data/square-disc-p3.mesh -o 3
//               ex1 -m ../data/square-disc-nurbs.mesh -o -1
//               ex1 -m ../data/star-mixed-p2.mesh -o 2
//               ex1 -m ../data/disc-nurbs.mesh -o -1
//               ex1 -m ../data/pipe-nurbs.mesh -o -1
//               ex1 -m ../data/fichera-mixed-p2.mesh -o 2
//               ex1 -m ../data/star-surf.mesh
//               ex1 -m ../data/square-disc-surf.mesh
//               ex1 -m ../data/inline-segment.mesh
//               ex1 -m ../data/amr-quad.mesh
//               ex1 -m ../data/amr-hex.mesh
//               ex1 -m ../data/fichera-amr.mesh
//               ex1 -m ../data/mobius-strip.mesh
//               ex1 -m ../data/mobius-strip.mesh -o -1 -sc
//
// Device sample runs:
//               ex1 -pa -d cuda
//               ex1 -pa -d raja-cuda
//               ex1 -pa -d occa-cuda
//               ex1 -pa -d raja-omp
//               ex1 -pa -d occa-omp
//               ex1 -pa -d ceed-cpu
//               ex1 -pa -d ceed-cuda
//               ex1 -m ../data/beam-hex.mesh -pa -d cuda
<<<<<<< HEAD
//               ex1 -m ../data/beam-tet.mesh -pa -d ceed-cuda:/gpu/cuda/ref
=======
//               ex1 -m ../data/beam-tet.mesh -pa -d ceed-cpu
>>>>>>> 849e10de
//
// Description:  This example code demonstrates the use of MFEM to define a
//               simple finite element discretization of the Laplace problem
//               -Delta u = 1 with homogeneous Dirichlet boundary conditions.
//               Specifically, we discretize using a FE space of the specified
//               order, or if order < 1 using an isoparametric/isogeometric
//               space (i.e. quadratic for quadratic curvilinear mesh, NURBS for
//               NURBS mesh, etc.)
//
//               The example highlights the use of mesh refinement, finite
//               element grid functions, as well as linear and bilinear forms
//               corresponding to the left-hand side and right-hand side of the
//               discrete linear system. We also cover the explicit elimination
//               of essential boundary conditions, static condensation, and the
//               optional connection to the GLVis tool for visualization.

#include "mfem.hpp"
#include <fstream>
#include <iostream>

using namespace std;
using namespace mfem;

int main(int argc, char *argv[])
{
   // 1. Parse command-line options.
   const char *mesh_file = "../data/star.mesh";
   int order = 1;
   bool static_cond = false;
   bool pa = false;
   const char *device_config = "cpu";
   bool visualization = true;

   OptionsParser args(argc, argv);
   args.AddOption(&mesh_file, "-m", "--mesh",
                  "Mesh file to use.");
   args.AddOption(&order, "-o", "--order",
                  "Finite element order (polynomial degree) or -1 for"
                  " isoparametric space.");
   args.AddOption(&static_cond, "-sc", "--static-condensation", "-no-sc",
                  "--no-static-condensation", "Enable static condensation.");
   args.AddOption(&pa, "-pa", "--partial-assembly", "-no-pa",
                  "--no-partial-assembly", "Enable Partial Assembly.");
   args.AddOption(&device_config, "-d", "--device",
                  "Device configuration string, see Device::Configure().");
   args.AddOption(&visualization, "-vis", "--visualization", "-no-vis",
                  "--no-visualization",
                  "Enable or disable GLVis visualization.");
   args.Parse();
   if (!args.Good())
   {
      args.PrintUsage(cout);
      return 1;
   }
   args.PrintOptions(cout);

   // 2. Enable hardware devices such as GPUs, and programming models such as
   //    CUDA, OCCA, RAJA and OpenMP based on command line options.
   Device device(device_config);
   device.Print();

   // 3. Read the mesh from the given mesh file. We can handle triangular,
   //    quadrilateral, tetrahedral, hexahedral, surface and volume meshes with
   //    the same code.
   Mesh *mesh = new Mesh(mesh_file, 1, 1);
   int dim = mesh->Dimension();

   // 4. Refine the mesh to increase the resolution. In this example we do
   //    'ref_levels' of uniform refinement. We choose 'ref_levels' to be the
   //    largest number that gives a final mesh with no more than 50,000
   //    elements.
   {
      int ref_levels =
         (int)floor(log(50000./mesh->GetNE())/log(2.)/dim);
      for (int l = 0; l < ref_levels; l++)
      {
         mesh->UniformRefinement();
      }
   }

   // 5. Define a finite element space on the mesh. Here we use continuous
   //    Lagrange finite elements of the specified order. If order < 1, we
   //    instead use an isoparametric/isogeometric space.
   FiniteElementCollection *fec;
   if (order > 0)
   {
      fec = new H1_FECollection(order, dim);
   }
   else if (mesh->GetNodes())
   {
      fec = mesh->GetNodes()->OwnFEC();
      cout << "Using isoparametric FEs: " << fec->Name() << endl;
   }
   else
   {
      fec = new H1_FECollection(order = 1, dim);
   }
   FiniteElementSpace *fespace = new FiniteElementSpace(mesh, fec);
   cout << "Number of finite element unknowns: "
        << fespace->GetTrueVSize() << endl;

   // 6. Determine the list of true (i.e. conforming) essential boundary dofs.
   //    In this example, the boundary conditions are defined by marking all
   //    the boundary attributes from the mesh as essential (Dirichlet) and
   //    converting them to a list of true dofs.
   Array<int> ess_tdof_list;
   if (mesh->bdr_attributes.Size())
   {
      Array<int> ess_bdr(mesh->bdr_attributes.Max());
      ess_bdr = 1;
      fespace->GetEssentialTrueDofs(ess_bdr, ess_tdof_list);
   }

   // 7. Set up the linear form b(.) which corresponds to the right-hand side of
   //    the FEM linear system, which in this case is (1,phi_i) where phi_i are
   //    the basis functions in the finite element fespace.
   LinearForm *b = new LinearForm(fespace);
   ConstantCoefficient one(1.0);
   b->AddDomainIntegrator(new DomainLFIntegrator(one));
   b->Assemble();

   // 8. Define the solution vector x as a finite element grid function
   //    corresponding to fespace. Initialize x with initial guess of zero,
   //    which satisfies the boundary conditions.
   GridFunction x(fespace);
   x = 0.0;

   // 9. Set up the bilinear form a(.,.) on the finite element space
   //    corresponding to the Laplacian operator -Delta, by adding the Diffusion
   //    domain integrator.
   BilinearForm *a = new BilinearForm(fespace);
   if (pa) { a->SetAssemblyLevel(AssemblyLevel::PARTIAL); }
   a->AddDomainIntegrator(new DiffusionIntegrator(one));

   // 10. Assemble the bilinear form and the corresponding linear system,
   //     applying any necessary transformations such as: eliminating boundary
   //     conditions, applying conforming constraints for non-conforming AMR,
   //     static condensation, etc.
   if (static_cond) { a->EnableStaticCondensation(); }
   a->Assemble();

   OperatorPtr A;
   Vector B, X;
   a->FormLinearSystem(ess_tdof_list, x, *b, A, X, B);

   cout << "Size of linear system: " << A->Height() << endl;

   // 11. Solve the linear system A X = B.
   if (!pa)
   {
#ifndef MFEM_USE_SUITESPARSE
      // Use a simple symmetric Gauss-Seidel preconditioner with PCG.
      GSSmoother M((SparseMatrix&)(*A));
      PCG(*A, M, B, X, 1, 200, 1e-12, 0.0);
#else
      // If MFEM was compiled with SuiteSparse, use UMFPACK to solve the system.
      UMFPackSolver umf_solver;
      umf_solver.Control[UMFPACK_ORDERING] = UMFPACK_ORDERING_METIS;
      umf_solver.SetOperator(*A);
      umf_solver.Mult(B, X);
#endif
   }
   else // Jacobi preconditioning in partial assembly mode
   {
      if (UsesTensorBasis(*fespace))
      {
         OperatorJacobiSmoother M(*a, ess_tdof_list);
         PCG(*A, M, B, X, 1, 400, 1e-12, 0.0);
      }
      else
      {
         CG(*A, B, X, 1, 400, 1e-12, 0.0);
      }
   }

   // 12. Recover the solution as a finite element grid function.
   a->RecoverFEMSolution(X, *b, x);

   // 13. Save the refined mesh and the solution. This output can be viewed later
   //     using GLVis: "glvis -m refined.mesh -g sol.gf".
   ofstream mesh_ofs("refined.mesh");
   mesh_ofs.precision(8);
   mesh->Print(mesh_ofs);
   ofstream sol_ofs("sol.gf");
   sol_ofs.precision(8);
   x.Save(sol_ofs);

   // 14. Send the solution by socket to a GLVis server.
   if (visualization)
   {
      char vishost[] = "localhost";
      int  visport   = 19916;
      socketstream sol_sock(vishost, visport);
      sol_sock.precision(8);
      sol_sock << "solution\n" << *mesh << x << flush;
   }

   // 15. Free the used memory.
   delete a;
   delete b;
   delete fespace;
   if (order > 0) { delete fec; }
   delete mesh;

   return 0;
}<|MERGE_RESOLUTION|>--- conflicted
+++ resolved
@@ -34,11 +34,8 @@
 //               ex1 -pa -d ceed-cpu
 //               ex1 -pa -d ceed-cuda
 //               ex1 -m ../data/beam-hex.mesh -pa -d cuda
-<<<<<<< HEAD
+//               ex1 -m ../data/beam-tet.mesh -pa -d ceed-cpu
 //               ex1 -m ../data/beam-tet.mesh -pa -d ceed-cuda:/gpu/cuda/ref
-=======
-//               ex1 -m ../data/beam-tet.mesh -pa -d ceed-cpu
->>>>>>> 849e10de
 //
 // Description:  This example code demonstrates the use of MFEM to define a
 //               simple finite element discretization of the Laplace problem
