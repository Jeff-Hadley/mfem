--- conflicted
+++ resolved
@@ -443,11 +443,7 @@
    /** Each row of the result DenseMatrix @a Hessian contains upper triangular
        part of the Hessian of one shape function.
        The order in 2D is {u_xx, u_xy, u_yy}.
-<<<<<<< HEAD
-       The size (#Dof x (#Dim (#Dim+1)/2) of @a Hessian must be set in advance.*/
-=======
        The size (#dof x (#dim (#dim-1)/2) of @a Hessian must be set in advance.*/
->>>>>>> 882a1220
    virtual void CalcHessian (const IntegrationPoint &ip,
                              DenseMatrix &Hessian) const;
 
