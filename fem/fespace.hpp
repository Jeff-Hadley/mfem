// Copyright (c) 2010-2021, Lawrence Livermore National Security, LLC. Produced
// at the Lawrence Livermore National Laboratory. All Rights reserved. See files
// LICENSE and NOTICE for details. LLNL-CODE-806117.
//
// This file is part of the MFEM library. For more information and source code
// availability visit https://mfem.org.
//
// MFEM is free software; you can redistribute it and/or modify it under the
// terms of the BSD-3 license. We welcome feedback and contributions, see file
// CONTRIBUTING.md for details.

#ifndef MFEM_FESPACE
#define MFEM_FESPACE

#include "../config/config.hpp"
#include "../linalg/sparsemat.hpp"
#include "../mesh/mesh.hpp"
#include "fe_coll.hpp"
#include "doftrans.hpp"
#include "restriction.hpp"
#include <iostream>
#include <unordered_map>

namespace mfem
{

/** @brief The ordering method used when the number of unknowns per mesh node
    (vector dimension) is bigger than 1. */
class Ordering
{
public:
   /// %Ordering methods:
   enum Type
   {
      byNODES, /**< loop first over the nodes (inner loop) then over the vector
                    dimension (outer loop); symbolically it can be represented
                    as: XXX...,YYY...,ZZZ... */
      byVDIM   /**< loop first over the vector dimension (inner loop) then over
                    the nodes (outer loop); symbolically it can be represented
                    as: XYZ,XYZ,XYZ,... */
   };

   template <Type Ord>
   static inline int Map(int ndofs, int vdim, int dof, int vd);

   template <Type Ord>
   static void DofsToVDofs(int ndofs, int vdim, Array<int> &dofs);
};

template <> inline int
Ordering::Map<Ordering::byNODES>(int ndofs, int vdim, int dof, int vd)
{
   MFEM_ASSERT(dof < ndofs && -1-dof < ndofs && 0 <= vd && vd < vdim, "");
   return (dof >= 0) ? dof+ndofs*vd : dof-ndofs*vd;
}

template <> inline int
Ordering::Map<Ordering::byVDIM>(int ndofs, int vdim, int dof, int vd)
{
   MFEM_ASSERT(dof < ndofs && -1-dof < ndofs && 0 <= vd && vd < vdim, "");
   return (dof >= 0) ? vd+vdim*dof : -1-(vd+vdim*(-1-dof));
}


/// Constants describing the possible orderings of the DOFs in one element.
enum class ElementDofOrdering
{
   /// Native ordering as defined by the FiniteElement.
   /** This ordering can be used by tensor-product elements when the
       interpolation from the DOFs to quadrature points does not use the
       tensor-product structure. */
   NATIVE,
   /// Lexicographic ordering for tensor-product FiniteElements.
   /** This ordering can be used only with tensor-product elements. */
   LEXICOGRAPHIC
};

// Forward declarations
class NURBSExtension;
class BilinearFormIntegrator;
class QuadratureSpace;
class QuadratureInterpolator;
class FaceQuadratureInterpolator;


/** @brief Class FiniteElementSpace - responsible for providing FEM view of the
    mesh, mainly managing the set of degrees of freedom. */
class FiniteElementSpace
{
   friend class InterpolationGridTransfer;
   friend class PRefinementTransferOperator;
   friend void Mesh::Swap(Mesh &, bool);

protected:
   /// The mesh that FE space lives on (not owned).
   Mesh *mesh;

   /// Associated FE collection (not owned).
   const FiniteElementCollection *fec;

   /// %Vector dimension (number of unknowns per degree of freedom).
   int vdim;

   /** Type of ordering of the vector dofs when #vdim > 1.
       - Ordering::byNODES - first nodes, then vector dimension,
       - Ordering::byVDIM  - first vector dimension, then nodes */
   Ordering::Type ordering;

   /// Number of degrees of freedom. Number of unknowns is #ndofs * #vdim.
   int ndofs;

   /** Polynomial order for each element. If empty, all elements are assumed
       to be of the default order (fec->GetOrder()). */
   Array<char> elem_order;

   int nvdofs, nedofs, nfdofs, nbdofs;
   int uni_fdof; ///< # of single face DOFs if all faces uniform; -1 otherwise
   int *bdofs; ///< internal DOFs of elements if mixed/var-order; NULL otherwise

   /** Variable order spaces only: DOF assignments for edges and faces, see
       docs in MakeDofTable. For constant order spaces the tables are empty. */
   Table var_edge_dofs;
   Table var_face_dofs; ///< NOTE: also used for spaces with mixed faces

   /** Additional data for the var_*_dofs tables: individual variant orders
       (these are basically alternate J arrays for var_edge/face_dofs). */
   Array<char> var_edge_orders, var_face_orders;

<<<<<<< HEAD
   mutable Table *elem_dof; // if NURBS FE space, not owned; otherwise, owned.
   mutable Table *elem_fos; // face orientations by element index
   mutable Table *bdrElem_dof; // not owned only if NURBS FE space.
   mutable Table *bdrElem_fos; // bdr face orientations by bdr element index
   mutable Table *face_dof; // owned
   mutable Array<int> face_to_be; // used only with NURBS FE spaces; owned.
=======
   // precalculated DOFs for each element, boundary element, and face
   mutable Table *elem_dof; // owned (except in NURBS FE space)
   mutable Table *bdr_elem_dof; // owned (except in NURBS FE space)
   mutable Table *face_dof; // owned; in var-order space contains variant 0 DOFs
>>>>>>> d9275d73

   Array<int> dof_elem_array, dof_ldof_array;

   NURBSExtension *NURBSext;
   int own_ext;
   mutable Array<int> face_to_be; // NURBS FE space only

   Array<DofTransformation*> DoFTrans;
   mutable VDofTransformation VDoFTrans;

   /** Matrix representing the prolongation from the global conforming dofs to
       a set of intermediate partially conforming dofs, e.g. the dofs associated
       with a "cut" space on a non-conforming mesh. */
   mutable SparseMatrix *cP; // owned
   /// Conforming restriction matrix such that cR.cP=I.
   mutable SparseMatrix *cR; // owned
   /// A version of the conforming restriction matrix for variable-order spaces.
   mutable SparseMatrix *cR_hp; // owned
   mutable bool cP_is_set;

   /// Transformation to apply to GridFunctions after space Update().
   OperatorHandle Th;

   /// The element restriction operators, see GetElementRestriction().
   mutable OperatorHandle L2E_nat, L2E_lex;
   /// The face restriction operators, see GetFaceRestriction().
   using key_face = std::tuple<bool, ElementDofOrdering, FaceType, L2FaceValues>;
   struct key_hash
   {
      std::size_t operator()(const key_face& k) const
      {
         return std::get<0>(k)
                + 2 * (int)std::get<1>(k)
                + 4 * (int)std::get<2>(k)
                + 8 * (int)std::get<3>(k);
      }
   };
   using map_L2F = std::unordered_map<const key_face,Operator*,key_hash>;
   mutable map_L2F L2F;

   mutable Array<QuadratureInterpolator*> E2Q_array;
   mutable Array<FaceQuadratureInterpolator*> E2IFQ_array;
   mutable Array<FaceQuadratureInterpolator*> E2BFQ_array;

   /** Update counter, incremented every time the space is constructed/updated.
       Used by GridFunctions to check if they are up to date with the space. */
   long sequence;

   /** Mesh sequence number last seen when constructing the space. The space
       needs updating if Mesh::GetSequence() is larger than this. */
   long mesh_sequence;

   /// True if at least one element order changed (variable-order space only).
   bool orders_changed;

   bool relaxed_hp; // see SetRelaxedHpConformity()

   void UpdateNURBS();

   void Construct();
   void Destroy();

   void ConstructDoFTrans();
   void DestroyDoFTrans();

   void BuildElementToDofTable() const;
   void BuildBdrElementToDofTable() const;
   void BuildFaceToDofTable() const;

   /** @brief  Generates partial face_dof table for a NURBS space.

       The table is only defined for exterior faces that coincide with a
       boundary. */
   void BuildNURBSFaceToDofTable() const;

   /// Bit-mask representing a set of orders needed by an edge/face.
   typedef std::uint64_t VarOrderBits;
   static constexpr int MaxVarOrder = 8*sizeof(VarOrderBits) - 1;

   /// Return the minimum order (least significant bit set) in the bit mask.
   static int MinOrder(VarOrderBits bits);

   /// Return element order: internal version of GetElementOrder without checks.
   int GetElementOrderImpl(int i) const;

   /** In a variable order space, calculate a bitmask of polynomial orders that
       need to be represented on each edge and face. */
   void CalcEdgeFaceVarOrders(Array<VarOrderBits> &edge_orders,
                              Array<VarOrderBits> &face_orders) const;

   /** Build the table var_edge_dofs (or var_face_dofs) in a variable order
       space; return total edge/face DOFs. */
   int MakeDofTable(int ent_dim, const Array<int> &entity_orders,
                    Table &entity_dofs, Array<char> *var_ent_order);

   /// Search row of a DOF table for a DOF set of size 'ndof', return first DOF.
   int FindDofs(const Table &var_dof_table, int row, int ndof) const;

   /** In a variable order space, return edge DOFs associated with a polynomial
       order that has 'ndof' degrees of freedom. */
   int FindEdgeDof(int edge, int ndof) const
   { return FindDofs(var_edge_dofs, edge, ndof); }

   /// Similar to FindEdgeDof, but used for mixed meshes too.
   int FindFaceDof(int face, int ndof) const
   { return FindDofs(var_face_dofs, face, ndof); }

   int FirstFaceDof(int face, int variant = 0) const
   { return uni_fdof >= 0 ? face*uni_fdof : var_face_dofs.GetRow(face)[variant];}

   /// Return number of possible DOF variants for edge/face (var. order spaces).
   int GetNVariants(int entity, int index) const;

   /// Helper to encode a sign flip into a DOF index (for Hcurl/Hdiv shapes).
   static inline int EncodeDof(int entity_base, int idx)
   { return (idx >= 0) ? (entity_base + idx) : (-1-(entity_base + (-1-idx))); }

   /// Helpers to remove encoded sign from a DOF
   static inline int DecodeDof(int dof)
   { return (dof >= 0) ? dof : (-1 - dof); }

   static inline int DecodeDof(int dof, double& sign)
   { return (dof >= 0) ? (sign = 1, dof) : (sign = -1, (-1 - dof)); }

   /// Helper to get vertex, edge or face DOFs (entity=0,1,2 resp.).
   int GetEntityDofs(int entity, int index, Array<int> &dofs,
                     Geometry::Type master_geom = Geometry::INVALID,
                     int variant = 0) const;

   // Get degenerate face DOFs: see explanation in method implementation.
   int GetDegenerateFaceDofs(int index, Array<int> &dofs,
                             Geometry::Type master_geom, int variant) const;

   int GetNumBorderDofs(Geometry::Type geom, int order) const;

   /// Calculate the cP and cR matrices for a nonconforming mesh.
   void BuildConformingInterpolation() const;

   static void AddDependencies(SparseMatrix& deps, Array<int>& master_dofs,
                               Array<int>& slave_dofs, DenseMatrix& I,
                               int skipfirst = 0);

   static bool DofFinalizable(int dof, const Array<bool>& finalized,
                              const SparseMatrix& deps);

   void AddEdgeFaceDependencies(SparseMatrix &deps, Array<int>& master_dofs,
                                const FiniteElement *master_fe,
                                Array<int> &slave_dofs, int slave_face,
                                const DenseMatrix *pm) const;

   /// Replicate 'mat' in the vector dimension, according to vdim ordering mode.
   void MakeVDimMatrix(SparseMatrix &mat) const;

   /// GridFunction interpolation operator applicable after mesh refinement.
   class RefinementOperator : public Operator
   {
      const FiniteElementSpace* fespace;
      DenseTensor localP[Geometry::NumGeom];
      Table* old_elem_dof; // Owned.
      Table* old_elem_fos; // Owned.

      Array<DofTransformation*> old_DoFTrans;
      mutable VDofTransformation old_VDoFTrans;

      void ConstructDoFTrans();

   public:
      /** Construct the operator based on the elem_dof table of the original
          (coarse) space. The class takes ownership of the table. */
      RefinementOperator(const FiniteElementSpace* fespace,
                         Table *old_elem_dof/*takes ownership*/,
                         Table *old_elem_fos/*takes ownership*/, int old_ndofs);
      RefinementOperator(const FiniteElementSpace *fespace,
                         const FiniteElementSpace *coarse_fes);
      virtual void Mult(const Vector &x, Vector &y) const;
      virtual void MultTranspose(const Vector &x, Vector &y) const;
      virtual ~RefinementOperator();
   };

   /// Derefinement operator, used by the friend class InterpolationGridTransfer.
   class DerefinementOperator : public Operator
   {
      const FiniteElementSpace *fine_fes; // Not owned.
      DenseTensor localR[Geometry::NumGeom];
      Table *coarse_elem_dof; // Owned.
      // Table *coarse_elem_fos; // Owned.
      Table coarse_to_fine;
      Array<int> coarse_to_ref_type;
      Array<Geometry::Type> ref_type_to_geom;
      Array<int> ref_type_to_fine_elem_offset;

   public:
      DerefinementOperator(const FiniteElementSpace *f_fes,
                           const FiniteElementSpace *c_fes,
                           BilinearFormIntegrator *mass_integ);
      virtual void Mult(const Vector &x, Vector &y) const;
      virtual ~DerefinementOperator();
   };

   /** This method makes the same assumptions as the method:
       void GetLocalRefinementMatrices(
           const FiniteElementSpace &coarse_fes, Geometry::Type geom,
           DenseTensor &localP) const
       which is defined below. It also assumes that the coarse fes and this have
       the same vector dimension, vdim. */
   SparseMatrix *RefinementMatrix_main(const int coarse_ndofs,
                                       const Table &coarse_elem_dof,
                                       const Table *coarse_elem_fos,
                                       const DenseTensor localP[]) const;

   void GetLocalRefinementMatrices(Geometry::Type geom,
                                   DenseTensor &localP) const;
   void GetLocalDerefinementMatrices(Geometry::Type geom,
                                     DenseTensor &localR) const;

   /** Calculate explicit GridFunction interpolation matrix (after mesh
       refinement). NOTE: consider using the RefinementOperator class instead
       of the fully assembled matrix, which can take a lot of memory. */
   SparseMatrix* RefinementMatrix(int old_ndofs, const Table* old_elem_dof,
                                  const Table* old_elem_fos);

   /// Calculate GridFunction restriction matrix after mesh derefinement.
   SparseMatrix* DerefinementMatrix(int old_ndofs, const Table* old_elem_dof,
                                    const Table* old_elem_fos);

   /** @brief Return in @a localP the local refinement matrices that map
       between fespaces after mesh refinement. */
   /** This method assumes that this->mesh is a refinement of coarse_fes->mesh
       and that the CoarseFineTransformations of this->mesh are set accordingly.
       Another assumption is that the FEs of this use the same MapType as the FEs
       of coarse_fes. Finally, it assumes that the spaces this and coarse_fes are
       NOT variable-order spaces. */
   void GetLocalRefinementMatrices(const FiniteElementSpace &coarse_fes,
                                   Geometry::Type geom,
                                   DenseTensor &localP) const;

   /// Help function for constructors + Load().
   void Constructor(Mesh *mesh, NURBSExtension *ext,
                    const FiniteElementCollection *fec,
                    int vdim = 1, int ordering = Ordering::byNODES);

   /// Updates the internal mesh pointer. @warning @a new_mesh must be
   /// <b>topologically identical</b> to the existing mesh. Used if the address
   /// of the Mesh object has changed, e.g. in @a Mesh::Swap.
   virtual void UpdateMeshPointer(Mesh *new_mesh);

   /// Resize the elem_order array on mesh change.
   void UpdateElementOrders();

public:
   /** @brief Default constructor: the object is invalid until initialized using
       the method Load(). */
   FiniteElementSpace();

   /** @brief Copy constructor: deep copy all data from @a orig except the Mesh,
       the FiniteElementCollection, ans some derived data. */
   /** If the @a mesh or @a fec pointers are NULL (default), then the new
       FiniteElementSpace will reuse the respective pointers from @a orig. If
       any of these pointers is not NULL, the given pointer will be used instead
       of the one used by @a orig.

       @note The objects pointed to by the @a mesh and @a fec parameters must be
       either the same objects as the ones used by @a orig, or copies of them.
       Otherwise, the behavior is undefined.

       @note Derived data objects, such as the conforming prolongation and
       restriction matrices, and the update operator, will not be copied, even
       if they are created in the @a orig object. */
   FiniteElementSpace(const FiniteElementSpace &orig, Mesh *mesh = NULL,
                      const FiniteElementCollection *fec = NULL);

   FiniteElementSpace(Mesh *mesh,
                      const FiniteElementCollection *fec,
                      int vdim = 1, int ordering = Ordering::byNODES)
   { Constructor(mesh, NULL, fec, vdim, ordering); }

   /// Construct a NURBS FE space based on the given NURBSExtension, @a ext.
   /** @note If the pointer @a ext is NULL, this constructor is equivalent to
       the standard constructor with the same arguments minus the
       NURBSExtension, @a ext. */
   FiniteElementSpace(Mesh *mesh, NURBSExtension *ext,
                      const FiniteElementCollection *fec,
                      int vdim = 1, int ordering = Ordering::byNODES)
   { Constructor(mesh, ext, fec, vdim, ordering); }

   /// Returns the mesh
   inline Mesh *GetMesh() const { return mesh; }

   const NURBSExtension *GetNURBSext() const { return NURBSext; }
   NURBSExtension *GetNURBSext() { return NURBSext; }
   NURBSExtension *StealNURBSext();

   bool Conforming() const { return mesh->Conforming(); }
   bool Nonconforming() const { return mesh->Nonconforming(); }

   /// Sets the order of the i'th finite element.
   /** By default, all elements are assumed to be of fec->GetOrder(). Once
       SetElementOrder is called, the space becomes a variable order space. */
   void SetElementOrder(int i, int p);

   /// Returns the order of the i'th finite element.
   int GetElementOrder(int i) const;

   /// Return the maximum polynomial order.
   int GetMaxElementOrder() const
   { return IsVariableOrder() ? elem_order.Max() : fec->GetOrder(); }

   /// Returns true if the space contains elements of varying polynomial orders.
   bool IsVariableOrder() const { return elem_order.Size(); }

   /// The returned SparseMatrix is owned by the FiniteElementSpace.
   const SparseMatrix *GetConformingProlongation() const;

   /// The returned SparseMatrix is owned by the FiniteElementSpace.
   const SparseMatrix *GetConformingRestriction() const;

   /** Return a version of the conforming restriction matrix for variable-order
       spaces with complex hp interfaces, where some true DOFs are not owned by
       any elements and need to be interpolated from higher order edge/face
       variants (see also @a SetRelaxedHpConformity()). */
   /// The returned SparseMatrix is owned by the FiniteElementSpace.
   const SparseMatrix *GetHpConformingRestriction() const;

   /// The returned Operator is owned by the FiniteElementSpace.
   virtual const Operator *GetProlongationMatrix() const
   { return GetConformingProlongation(); }

   /// Return an operator that performs the transpose of GetRestrictionOperator
   /** The returned operator is owned by the FiniteElementSpace. In serial this
       is the same as GetProlongationMatrix() */
   virtual const Operator *GetRestrictionTransposeOperator() const
   { return GetConformingProlongation(); }

   /// An abstract operator that performs the same action as GetRestrictionMatrix
   /** In some cases this is an optimized matrix-free implementation. The
       returned operator is owned by the FiniteElementSpace. */
   virtual const Operator *GetRestrictionOperator() const
   { return GetConformingRestriction(); }

   /// The returned SparseMatrix is owned by the FiniteElementSpace.
   virtual const SparseMatrix *GetRestrictionMatrix() const
   { return GetConformingRestriction(); }

   /// The returned SparseMatrix is owned by the FiniteElementSpace.
   virtual const SparseMatrix *GetHpRestrictionMatrix() const
   { return GetHpConformingRestriction(); }

   /// Return an Operator that converts L-vectors to E-vectors.
   /** An L-vector is a vector of size GetVSize() which is the same size as a
       GridFunction. An E-vector represents the element-wise discontinuous
       version of the FE space.

       The layout of the E-vector is: ND x VDIM x NE, where ND is the number of
       degrees of freedom, VDIM is the vector dimension of the FE space, and NE
       is the number of the mesh elements.

       The parameter @a e_ordering describes how the local DOFs in each element
       should be ordered, see ElementDofOrdering.

       For discontinuous spaces, the element restriction corresponds to a
       permutation of the degrees of freedom, implemented by the
       L2ElementRestriction class.

       The returned Operator is owned by the FiniteElementSpace. */
   const Operator *GetElementRestriction(ElementDofOrdering e_ordering) const;

   /// Return an Operator that converts L-vectors to E-vectors on each face.
   virtual const Operator *GetFaceRestriction(
      ElementDofOrdering e_ordering, FaceType,
      L2FaceValues mul = L2FaceValues::DoubleValued) const;

   /** @brief Return a QuadratureInterpolator that interpolates E-vectors to
       quadrature point values and/or derivatives (Q-vectors). */
   /** An E-vector represents the element-wise discontinuous version of the FE
       space and can be obtained, for example, from a GridFunction using the
       Operator returned by GetElementRestriction().

       All elements will use the same IntegrationRule, @a ir as the target
       quadrature points. */
   const QuadratureInterpolator *GetQuadratureInterpolator(
      const IntegrationRule &ir) const;

   /** @brief Return a QuadratureInterpolator that interpolates E-vectors to
       quadrature point values and/or derivatives (Q-vectors). */
   /** An E-vector represents the element-wise discontinuous version of the FE
       space and can be obtained, for example, from a GridFunction using the
       Operator returned by GetElementRestriction().

       The target quadrature points in the elements are described by the given
       QuadratureSpace, @a qs. */
   const QuadratureInterpolator *GetQuadratureInterpolator(
      const QuadratureSpace &qs) const;

   /** @brief Return a FaceQuadratureInterpolator that interpolates E-vectors to
       quadrature point values and/or derivatives (Q-vectors). */
   const FaceQuadratureInterpolator *GetFaceQuadratureInterpolator(
      const IntegrationRule &ir, FaceType type) const;

   /// Returns the polynomial degree of the i'th finite element.
   /** NOTE: it is recommended to use GetElementOrder in new code. */
   int GetOrder(int i) const { return GetElementOrder(i); }

   /** Return the order of an edge. In a variable order space, return the order
       of a specific variant, or -1 if there are no more variants. */
   int GetEdgeOrder(int edge, int variant = 0) const;

   /// Returns the polynomial degree of the i'th face finite element
   int GetFaceOrder(int face, int variant = 0) const;

   /// Returns vector dimension.
   inline int GetVDim() const { return vdim; }

   /// Returns number of degrees of freedom.
   inline int GetNDofs() const { return ndofs; }

   /// Return the number of vector dofs, i.e. GetNDofs() x GetVDim().
   inline int GetVSize() const { return vdim * ndofs; }

   /// Return the number of vector true (conforming) dofs.
   virtual int GetTrueVSize() const { return GetConformingVSize(); }

   /// Returns the number of conforming ("true") degrees of freedom
   /// (if the space is on a nonconforming mesh with hanging nodes).
   int GetNConformingDofs() const;

   int GetConformingVSize() const { return vdim * GetNConformingDofs(); }

   /// Return the ordering method.
   inline Ordering::Type GetOrdering() const { return ordering; }

   const FiniteElementCollection *FEColl() const { return fec; }

   /// Number of all scalar vertex dofs
   int GetNVDofs() const { return nvdofs; }
   /// Number of all scalar edge-interior dofs
   int GetNEDofs() const { return nedofs; }
   /// Number of all scalar face-interior dofs
   int GetNFDofs() const { return nfdofs; }

   /// Returns number of vertices in the mesh.
   inline int GetNV() const { return mesh->GetNV(); }

   /// Returns number of elements in the mesh.
   inline int GetNE() const { return mesh->GetNE(); }

   /// Returns number of faces (i.e. co-dimension 1 entities) in the mesh.
   /** The co-dimension 1 entities are those that have dimension 1 less than the
       mesh dimension, e.g. for a 2D mesh, the faces are the 1D entities, i.e.
       the edges. */
   inline int GetNF() const { return mesh->GetNumFaces(); }

   /// Returns number of boundary elements in the mesh.
   inline int GetNBE() const { return mesh->GetNBE(); }

   /// Returns the number of faces according to the requested type.
   /** If type==Boundary returns only the "true" number of boundary faces
       contrary to GetNBE() that returns "fake" boundary faces associated to
       visualization for GLVis.
       Similarly, if type==Interior, the "fake" boundary faces associated to
       visualization are counted as interior faces. */
   inline int GetNFbyType(FaceType type) const
   { return mesh->GetNFbyType(type); }

   /// Returns the type of element i.
   inline int GetElementType(int i) const
   { return mesh->GetElementType(i); }

   /// Returns the vertices of element i.
   inline void GetElementVertices(int i, Array<int> &vertices) const
   { mesh->GetElementVertices(i, vertices); }

   /// Returns the type of boundary element i.
   inline int GetBdrElementType(int i) const
   { return mesh->GetBdrElementType(i); }

   /// Returns ElementTransformation for the @a i-th element.
   ElementTransformation *GetElementTransformation(int i) const
   { return mesh->GetElementTransformation(i); }

   /** @brief Returns the transformation defining the @a i-th element in the
       user-defined variable @a ElTr. */
   void GetElementTransformation(int i, IsoparametricTransformation *ElTr)
   { mesh->GetElementTransformation(i, ElTr); }

   /// Returns ElementTransformation for the @a i-th boundary element.
   ElementTransformation *GetBdrElementTransformation(int i) const
   { return mesh->GetBdrElementTransformation(i); }

   int GetAttribute(int i) const { return mesh->GetAttribute(i); }

   int GetBdrAttribute(int i) const { return mesh->GetBdrAttribute(i); }

<<<<<<< HEAD
   /// Returns indexes of degrees of freedom in array dofs for i'th element.
   virtual DofTransformation *GetElementDofs(int i, Array<int> &dofs) const;

   /// Returns indexes of degrees of freedom for i'th boundary element.
   virtual DofTransformation *GetBdrElementDofs(int i, Array<int> &dofs) const;

   /** @brief Returns the indexes of the degrees of freedom for i'th face
       including the dofs for the edges and the vertices of the face. */
   virtual void GetFaceDofs(int i, Array<int> &dofs) const;

   /** @brief Returns the indexes of the degrees of freedom for i'th edge
       including the dofs for the vertices of the edge. */
   void GetEdgeDofs(int i, Array<int> &dofs) const;
=======
   /// Returns indices of degrees of freedom of element 'elem'.
   virtual void GetElementDofs(int elem, Array<int> &dofs) const;

   /// Returns indices of degrees of freedom for boundary element 'bel'.
   virtual void GetBdrElementDofs(int bel, Array<int> &dofs) const;

   /** @brief Returns the indices of the degrees of freedom for the specified
       face, including the DOFs for the edges and the vertices of the face. */
   /** In variable order spaces, multiple variants of DOFs can be returned.
       See @a GetEdgeDofs for more details.
       @return Order of the selected variant, or -1 if there are no more
       variants.*/
   virtual int GetFaceDofs(int face, Array<int> &dofs, int variant = 0) const;

   /** @brief Returns the indices of the degrees of freedom for the specified
       edge, including the DOFs for the vertices of the edge. */
   /** In variable order spaces, multiple sets of DOFs may exist on an edge,
       corresponding to the different polynomial orders of incident elements.
       The 'variant' parameter is the zero-based index of the desired DOF set.
       The variants are ordered from lowest polynomial degree to the highest.
       @return Order of the selected variant, or -1 if there are no more
       variants. */
   int GetEdgeDofs(int edge, Array<int> &dofs, int variant = 0) const;
>>>>>>> d9275d73

   void GetVertexDofs(int i, Array<int> &dofs) const;

   void GetElementInteriorDofs(int i, Array<int> &dofs) const;

   void GetFaceInteriorDofs(int i, Array<int> &dofs) const;

   int GetNumElementInteriorDofs(int i) const;

   void GetEdgeInteriorDofs(int i, Array<int> &dofs) const;

   void DofsToVDofs(Array<int> &dofs, int ndofs = -1) const;

   void DofsToVDofs(int vd, Array<int> &dofs, int ndofs = -1) const;

   int DofToVDof(int dof, int vd, int ndofs = -1) const;

   int VDofToDof(int vdof) const
   { return (ordering == Ordering::byNODES) ? (vdof%ndofs) : (vdof/vdim); }

   static void AdjustVDofs(Array<int> &vdofs);

   /// Returns indexes of degrees of freedom in array dofs for i'th element.
   DofTransformation *GetElementVDofs(int i, Array<int> &vdofs) const;

   /// Returns indexes of degrees of freedom for i'th boundary element.
   DofTransformation *GetBdrElementVDofs(int i, Array<int> &vdofs) const;

   /// Returns indexes of degrees of freedom for i'th face element (2D and 3D).
   void GetFaceVDofs(int i, Array<int> &vdofs) const;

   /// Returns indexes of degrees of freedom for i'th edge.
   void GetEdgeVDofs(int i, Array<int> &vdofs) const;

   void GetVertexVDofs(int i, Array<int> &vdofs) const;

   void GetElementInteriorVDofs(int i, Array<int> &vdofs) const;

   void GetEdgeInteriorVDofs(int i, Array<int> &vdofs) const;

   /// (@deprecated) Use the Update() method if the space or mesh changed.
   MFEM_DEPRECATED void RebuildElementToDofTable();

   /** @brief Reorder the scalar DOFs based on the element ordering.

       The new ordering is constructed as follows: 1) loop over all elements as
       ordered in the Mesh; 2) for each element, assign new indices to all of
       its current DOFs that are still unassigned; the new indices we assign are
       simply the sequence `0,1,2,...`; if there are any signed DOFs their sign
       is preserved. */
   void ReorderElementToDofTable();

   const Table *GetElementToFaceOrientationTable() const { return elem_fos; }

   /** @brief Return a reference to the internal Table that stores the lists of
       scalar dofs, for each mesh element, as returned by GetElementDofs(). */
   const Table &GetElementToDofTable() const { return *elem_dof; }

   /** @brief Return a reference to the internal Table that stores the lists of
       scalar dofs, for each boundary mesh element, as returned by
       GetBdrElementDofs(). */
   const Table &GetBdrElementToDofTable() const
   { if (!bdr_elem_dof) { BuildBdrElementToDofTable(); } return *bdr_elem_dof; }

   /** @brief Return a reference to the internal Table that stores the lists of
       scalar dofs, for each face in the mesh, as returned by GetFaceDofs(). In
       this context, "face" refers to a (dim-1)-dimensional mesh entity. */
   /** @note In the case of a NURBS space, the rows corresponding to interior
       faces will be empty. */
   const Table &GetFaceToDofTable() const
   { if (!face_dof) { BuildFaceToDofTable(); } return *face_dof; }

   /** @brief Initialize internal data that enables the use of the methods
       GetElementForDof() and GetLocalDofForDof(). */
   void BuildDofToArrays();

   /// Return the index of the first element that contains dof @a i.
   /** This method can be called only after setup is performed using the method
       BuildDofToArrays(). */
   int GetElementForDof(int i) const { return dof_elem_array[i]; }
   /// Return the local dof index in the first element that contains dof @a i.
   /** This method can be called only after setup is performed using the method
       BuildDofToArrays(). */
   int GetLocalDofForDof(int i) const { return dof_ldof_array[i]; }

   /** @brief Returns pointer to the FiniteElement in the FiniteElementCollection
        associated with i'th element in the mesh object. */
   virtual const FiniteElement *GetFE(int i) const;

   /** @brief Returns pointer to the FiniteElement in the FiniteElementCollection
        associated with i'th boundary face in the mesh object. */
   const FiniteElement *GetBE(int i) const;

   /** @brief Returns pointer to the FiniteElement in the FiniteElementCollection
        associated with i'th face in the mesh object.  Faces in this case refer
        to the MESHDIM-1 primitive so in 2D they are segments and in 1D they are
        points.*/
   const FiniteElement *GetFaceElement(int i) const;

   /** @brief Returns pointer to the FiniteElement in the FiniteElementCollection
        associated with i'th edge in the mesh object. */
   const FiniteElement *GetEdgeElement(int i, int variant = 0) const;

   /// Return the trace element from element 'i' to the given 'geom_type'
   const FiniteElement *GetTraceElement(int i, Geometry::Type geom_type) const;

   /** @brief Mark degrees of freedom associated with boundary elements with
       the specified boundary attributes (marked in 'bdr_attr_is_ess').
       For spaces with 'vdim' > 1, the 'component' parameter can be used
       to restricts the marked vDOFs to the specified component. */
   virtual void GetEssentialVDofs(const Array<int> &bdr_attr_is_ess,
                                  Array<int> &ess_vdofs,
                                  int component = -1) const;

   /** @brief Get a list of essential true dofs, ess_tdof_list, corresponding to the
       boundary attributes marked in the array bdr_attr_is_ess.
       For spaces with 'vdim' > 1, the 'component' parameter can be used
       to restricts the marked tDOFs to the specified component. */
   virtual void GetEssentialTrueDofs(const Array<int> &bdr_attr_is_ess,
                                     Array<int> &ess_tdof_list,
                                     int component = -1);

   /** @brief Get a list of all boundary true dofs, @a boundary_dofs. For spaces
       with 'vdim' > 1, the 'component' parameter can be used to restricts the
       marked tDOFs to the specified component. Equivalent to
       FiniteElementSpace::GetEssentialTrueDofs with all boundary attributes
       marked as essential. */
   void GetBoundaryTrueDofs(Array<int> &boundary_dofs, int component = -1);

   /// Convert a Boolean marker array to a list containing all marked indices.
   static void MarkerToList(const Array<int> &marker, Array<int> &list);

   /** @brief Convert an array of indices (list) to a Boolean marker array where all
       indices in the list are marked with the given value and the rest are set
       to zero. */
   static void ListToMarker(const Array<int> &list, int marker_size,
                            Array<int> &marker, int mark_val = -1);

   /** @brief For a partially conforming FE space, convert a marker array (nonzero
       entries are true) on the partially conforming dofs to a marker array on
       the conforming dofs. A conforming dofs is marked iff at least one of its
       dependent dofs is marked. */
   void ConvertToConformingVDofs(const Array<int> &dofs, Array<int> &cdofs);

   /** @brief For a partially conforming FE space, convert a marker array (nonzero
       entries are true) on the conforming dofs to a marker array on the
       (partially conforming) dofs. A dof is marked iff it depends on a marked
       conforming dofs, where dependency is defined by the ConformingRestriction
       matrix; in other words, a dof is marked iff it corresponds to a marked
       conforming dof. */
   void ConvertFromConformingVDofs(const Array<int> &cdofs, Array<int> &dofs);

   /** @brief Generate the global restriction matrix from a discontinuous
       FE space to the continuous FE space of the same polynomial degree. */
   SparseMatrix *D2C_GlobalRestrictionMatrix(FiniteElementSpace *cfes);

   /** @brief Generate the global restriction matrix from a discontinuous
       FE space to the piecewise constant FE space. */
   SparseMatrix *D2Const_GlobalRestrictionMatrix(FiniteElementSpace *cfes);

   /** @brief Construct the restriction matrix from the FE space given by
       (*this) to the lower degree FE space given by (*lfes) which
       is defined on the same mesh. */
   SparseMatrix *H2L_GlobalRestrictionMatrix(FiniteElementSpace *lfes);

   /** @brief Construct and return an Operator that can be used to transfer
       GridFunction data from @a coarse_fes, defined on a coarse mesh, to @a
       this FE space, defined on a refined mesh. */
   /** It is assumed that the mesh of this FE space is a refinement of the mesh
       of @a coarse_fes and the CoarseFineTransformations returned by the method
       Mesh::GetRefinementTransforms() of the refined mesh are set accordingly.
       The Operator::Type of @a T can be set to request an Operator of the set
       type. Currently, only Operator::MFEM_SPARSEMAT and Operator::ANY_TYPE
       (matrix-free) are supported. When Operator::ANY_TYPE is requested, the
       choice of the particular Operator sub-class is left to the method.  This
       method also works in parallel because the transfer operator is local to
       the MPI task when the input is a synchronized ParGridFunction. */
   void GetTransferOperator(const FiniteElementSpace &coarse_fes,
                            OperatorHandle &T) const;

   /** @brief Construct and return an Operator that can be used to transfer
       true-dof data from @a coarse_fes, defined on a coarse mesh, to @a this FE
       space, defined on a refined mesh.

       This method calls GetTransferOperator() and multiplies the result by the
       prolongation operator of @a coarse_fes on the right, and by the
       restriction operator of this FE space on the left.

       The Operator::Type of @a T can be set to request an Operator of the set
       type. In serial, the supported types are: Operator::MFEM_SPARSEMAT and
       Operator::ANY_TYPE (matrix-free). In parallel, the supported types are:
       Operator::Hypre_ParCSR and Operator::ANY_TYPE. Any other type is treated
       as Operator::ANY_TYPE: the operator representation choice is made by this
       method. */
   virtual void GetTrueTransferOperator(const FiniteElementSpace &coarse_fes,
                                        OperatorHandle &T) const;

   /** @brief Reflect changes in the mesh: update number of DOFs, etc. Also, calculate
       GridFunction transformation operator (unless want_transform is false).
       Safe to call multiple times, does nothing if space already up to date. */
   virtual void Update(bool want_transform = true);

   /// Get the GridFunction update operator.
   const Operator* GetUpdateOperator() { Update(); return Th.Ptr(); }

   /// Return the update operator in the given OperatorHandle, @a T.
   void GetUpdateOperator(OperatorHandle &T) { T = Th; }

   /** @brief Set the ownership of the update operator: if set to false, the
       Operator returned by GetUpdateOperator() must be deleted outside the
       FiniteElementSpace. */
   /** The update operator ownership is automatically reset to true when a new
       update operator is created by the Update() method. */
   void SetUpdateOperatorOwner(bool own) { Th.SetOperatorOwner(own); }

   /// Specify the Operator::Type to be used by the update operators.
   /** The default type is Operator::ANY_TYPE which leaves the choice to this
       class. The other currently supported option is Operator::MFEM_SPARSEMAT
       which is only guaranteed to be honored for a refinement update operator.
       Any other type will be treated as Operator::ANY_TYPE.
       @note This operation destroys the current update operator (if owned). */
   void SetUpdateOperatorType(Operator::Type tid) { Th.SetType(tid); }

   /// Free the GridFunction update operator (if any), to save memory.
   virtual void UpdatesFinished() { Th.Clear(); }

   /** Return update counter, similar to Mesh::GetSequence(). Used by
       GridFunction to check if it is up to date with the space. */
   long GetSequence() const { return sequence; }

   /// Return whether or not the space is discontinuous (L2)
   bool IsDGSpace() const
   {
      return dynamic_cast<const L2_FECollection*>(fec) != NULL;
   }

   /** In variable order spaces on nonconforming (NC) meshes, this function
       controls whether strict conformity is enforced in cases where coarse
       edges/faces have higher polynomial order than their fine NC neighbors.
       In the default (strict) case, the coarse side polynomial order is
       reduced to that of the lowest order fine edge/face, so all fine
       neighbors can interpolate the coarse side exactly. If relaxed == true,
       some discontinuities in the solution in such cases are allowed and the
       coarse side is not restricted. For an example, see
       https://github.com/mfem/mfem/pull/1423#issuecomment-621340392 */
   void SetRelaxedHpConformity(bool relaxed = true)
   {
      relaxed_hp = relaxed;
      orders_changed = true; // force update
      Update(false);
   }

   /// Save finite element space to output stream @a out.
   void Save(std::ostream &out) const;

   /** @brief Read a FiniteElementSpace from a stream. The returned
       FiniteElementCollection is owned by the caller. */
   FiniteElementCollection *Load(Mesh *m, std::istream &input);

   virtual ~FiniteElementSpace();
};


/// Class representing the storage layout of a QuadratureFunction.
/** Multiple QuadratureFunction%s can share the same QuadratureSpace. */
class QuadratureSpace
{
protected:
   friend class QuadratureFunction; // Uses the element_offsets.

   Mesh *mesh;
   int order;
   int size;

   const IntegrationRule *int_rule[Geometry::NumGeom];
   int *element_offsets; // scalar offsets; size = number of elements + 1

   // protected functions

   // Assuming mesh and order are set, construct the members: int_rule,
   // element_offsets, and size.
   void Construct();

public:
   /// Create a QuadratureSpace based on the global rules from #IntRules.
   QuadratureSpace(Mesh *mesh_, int order_)
      : mesh(mesh_), order(order_) { Construct(); }

   /// Read a QuadratureSpace from the stream @a in.
   QuadratureSpace(Mesh *mesh_, std::istream &in);

   virtual ~QuadratureSpace() { delete [] element_offsets; }

   /// Return the total number of quadrature points.
   int GetSize() const { return size; }

   /// Return the order of the quadrature rule(s) used by all elements.
   int GetOrder() const { return order; }

   /// Returns the mesh
   inline Mesh *GetMesh() const { return mesh; }

   /// Returns number of elements in the mesh.
   inline int GetNE() const { return mesh->GetNE(); }

   /// Get the IntegrationRule associated with mesh element @a idx.
   const IntegrationRule &GetElementIntRule(int idx) const
   { return *int_rule[mesh->GetElementBaseGeometry(idx)]; }

   /// Write the QuadratureSpace to the stream @a out.
   void Save(std::ostream &out) const;
};


/** @brief Base class for transfer algorithms that construct transfer Operator%s
    between two finite element (FE) spaces. */
/** Generally, the two FE spaces (domain and range) can be defined on different
    meshes. */
class GridTransfer
{
protected:
   FiniteElementSpace &dom_fes; ///< Domain FE space
   FiniteElementSpace &ran_fes; ///< Range FE space

   /** @brief Desired Operator::Type for the construction of all operators
       defined by the underlying transfer algorithm. It can be ignored by
       derived classes. */
   Operator::Type oper_type;

   OperatorHandle fw_t_oper; ///< Forward true-dof operator
   OperatorHandle bw_t_oper; ///< Backward true-dof operator

#ifdef MFEM_USE_MPI
   bool parallel;
#endif
   bool Parallel() const
   {
#ifndef MFEM_USE_MPI
      return false;
#else
      return parallel;
#endif
   }

   const Operator &MakeTrueOperator(FiniteElementSpace &fes_in,
                                    FiniteElementSpace &fes_out,
                                    const Operator &oper,
                                    OperatorHandle &t_oper);

public:
   /** Construct a transfer algorithm between the domain, @a dom_fes_, and
       range, @a ran_fes_, FE spaces. */
   GridTransfer(FiniteElementSpace &dom_fes_, FiniteElementSpace &ran_fes_);

   /// Virtual destructor
   virtual ~GridTransfer() { }

   /** @brief Set the desired Operator::Type for the construction of all
       operators defined by the underlying transfer algorithm. */
   /** The default value is Operator::ANY_TYPE which typically corresponds to
       a matrix-free operator representation. Note that derived classes are not
       required to support this setting and can ignore it. */
   void SetOperatorType(Operator::Type type) { oper_type = type; }

   /** @brief Return an Operator that transfers GridFunction%s from the domain
       FE space to GridFunction%s in the range FE space. */
   virtual const Operator &ForwardOperator() = 0;

   /** @brief Return an Operator that transfers GridFunction%s from the range
       FE space back to GridFunction%s in the domain FE space. */
   virtual const Operator &BackwardOperator() = 0;

   /** @brief Return an Operator that transfers true-dof Vector%s from the
       domain FE space to true-dof Vector%s in the range FE space. */
   /** This method is implemented in the base class, based on ForwardOperator(),
       however, derived classes can overload the construction, if necessary. */
   virtual const Operator &TrueForwardOperator()
   {
      return MakeTrueOperator(dom_fes, ran_fes, ForwardOperator(), fw_t_oper);
   }

   /** @brief Return an Operator that transfers true-dof Vector%s from the
       range FE space back to true-dof Vector%s in the domain FE space. */
   /** This method is implemented in the base class, based on
       BackwardOperator(), however, derived classes can overload the
       construction, if necessary. */
   virtual const Operator &TrueBackwardOperator()
   {
      return MakeTrueOperator(ran_fes, dom_fes, BackwardOperator(), bw_t_oper);
   }
};


/** @brief Transfer data between a coarse mesh and an embedded refined mesh
    using interpolation. */
/** The forward, coarse-to-fine, transfer uses nodal interpolation. The
    backward, fine-to-coarse, transfer is defined locally (on a coarse element)
    as B = (F^t M_f F)^{-1} F^t M_f, where F is the forward transfer matrix, and
    M_f is a mass matrix on the union of all fine elements comprising the coarse
    element. Note that the backward transfer operator, B, is a left inverse of
    the forward transfer operator, F, i.e. B F = I. Both F and B are defined in
    reference space and do not depend on the actual physical shape of the mesh
    elements.

    It is assumed that both the coarse and the fine FiniteElementSpace%s use
    compatible types of elements, e.g. finite elements with the same map-type
    (VALUE, INTEGRAL, H_DIV, H_CURL - see class FiniteElement). Generally, the
    FE spaces can have different orders, however, in order for the backward
    operator to be well-defined, the (local) number of the fine dofs should not
    be smaller than the number of coarse dofs. */
class InterpolationGridTransfer : public GridTransfer
{
protected:
   BilinearFormIntegrator *mass_integ; ///< Ownership depends on #own_mass_integ
   bool own_mass_integ; ///< Ownership flag for #mass_integ

   OperatorHandle F; ///< Forward, coarse-to-fine, operator
   OperatorHandle B; ///< Backward, fine-to-coarse, operator

public:
   InterpolationGridTransfer(FiniteElementSpace &coarse_fes,
                             FiniteElementSpace &fine_fes)
      : GridTransfer(coarse_fes, fine_fes),
        mass_integ(NULL), own_mass_integ(false)
   { }

   virtual ~InterpolationGridTransfer();

   /** @brief Assign a mass integrator to be used in the construction of the
       backward, fine-to-coarse, transfer operator. */
   void SetMassIntegrator(BilinearFormIntegrator *mass_integ_,
                          bool own_mass_integ_ = true);

   virtual const Operator &ForwardOperator();

   virtual const Operator &BackwardOperator();
};


/** @brief Transfer data between a coarse mesh and an embedded refined mesh
    using L2 projection. */
/** The forward, coarse-to-fine, transfer uses L2 projection. The backward,
    fine-to-coarse, transfer is defined locally (on a coarse element) as
    B = (F^t M_f F)^{-1} F^t M_f, where F is the forward transfer matrix, and
    M_f is the mass matrix on the union of all fine elements comprising the
    coarse element. Note that the backward transfer operator, B, is a left
    inverse of the forward transfer operator, F, i.e. B F = I. Both F and B are
    defined in physical space and, generally, vary between different mesh
    elements.

    This class currently only fully supports L2 finite element spaces and fine
    meshes that are a uniform refinement of the coarse mesh. Generally, the
    coarse and fine FE spaces can have different orders, however, in order for
    the backward operator to be well-defined, the number of the fine dofs (in a
    coarse element) should not be smaller than the number of coarse dofs.

    If used on H1 finite element spaces, the transfer will be performed locally,
    and the value of shared (interface) degrees of freedom will be determined by
    the value of the last transfer to be performed (according to the element
    numbering in the finite element space). As a consequence, the mass
    conservation properties for this operator from the L2 case do not carry over
    to H1 spaces. */
class L2ProjectionGridTransfer : public GridTransfer
{
protected:
   /** Class representing projection operator between a high-order L2 finite
       element space on a coarse mesh, and a low-order L2 finite element space
       on a refined mesh (LOR). We assume that the low-order space, fes_lor,
       lives on a mesh obtained by refining the mesh of the high-order space,
       fes_ho. */
   class L2Projection : public Operator
   {
      const FiniteElementSpace &fes_ho;
      const FiniteElementSpace &fes_lor;

      // The restriction and prolongation operators are represented as dense
      // elementwise matrices (of potentially different sizes, because of mixed
      // meshes or p-refinement). The matrix entries are stored in the R and P
      // arrays. The entries of the i'th high-order element are stored at the
      // index given by offsets[i].
      mutable Array<double> R, P;
      Array<int> offsets;

      Table ho2lor;
   public:
      L2Projection(const FiniteElementSpace &fes_ho_,
                   const FiniteElementSpace &fes_lor_);
      /// Perform the L2 projection onto the LOR space
      virtual void Mult(const Vector &x, Vector &y) const;
      /// Perform the mass conservative left-inverse prolongation operation.
      /// This functionality is also provided as an Operator by L2Prolongation.
      void Prolongate(const Vector &x, Vector &y) const;
      virtual ~L2Projection() { }
   };

   /** Mass-conservative prolongation operator going in the opposite direction
       as L2Projection. This operator is a left inverse to the L2Projection. */
   class L2Prolongation : public Operator
   {
      const L2Projection &l2proj;

   public:
      L2Prolongation(const L2Projection &l2proj_)
         : Operator(l2proj_.Width(), l2proj_.Height()), l2proj(l2proj_) { }
      void Mult(const Vector &x, Vector &y) const
      {
         l2proj.Prolongate(x, y);
      }
      virtual ~L2Prolongation() { }
   };

   L2Projection   *F; ///< Forward, coarse-to-fine, operator
   L2Prolongation *B; ///< Backward, fine-to-coarse, operator

public:
   L2ProjectionGridTransfer(FiniteElementSpace &coarse_fes,
                            FiniteElementSpace &fine_fes)
      : GridTransfer(coarse_fes, fine_fes),
        F(NULL), B(NULL)
   { }

   virtual const Operator &ForwardOperator();

   virtual const Operator &BackwardOperator();
};

inline bool UsesTensorBasis(const FiniteElementSpace& fes)
{
   return dynamic_cast<const mfem::TensorBasisElement *>(fes.GetFE(0))!=nullptr;
}

}

#endif<|MERGE_RESOLUTION|>--- conflicted
+++ resolved
@@ -126,19 +126,12 @@
        (these are basically alternate J arrays for var_edge/face_dofs). */
    Array<char> var_edge_orders, var_face_orders;
 
-<<<<<<< HEAD
-   mutable Table *elem_dof; // if NURBS FE space, not owned; otherwise, owned.
-   mutable Table *elem_fos; // face orientations by element index
-   mutable Table *bdrElem_dof; // not owned only if NURBS FE space.
-   mutable Table *bdrElem_fos; // bdr face orientations by bdr element index
-   mutable Table *face_dof; // owned
-   mutable Array<int> face_to_be; // used only with NURBS FE spaces; owned.
-=======
    // precalculated DOFs for each element, boundary element, and face
    mutable Table *elem_dof; // owned (except in NURBS FE space)
+   mutable Table *elem_fos; // face orientations by element index
    mutable Table *bdr_elem_dof; // owned (except in NURBS FE space)
+   mutable Table *bdr_elem_fos; // bdr face orientations by bdr element index
    mutable Table *face_dof; // owned; in var-order space contains variant 0 DOFs
->>>>>>> d9275d73
 
    Array<int> dof_elem_array, dof_ldof_array;
 
@@ -631,26 +624,12 @@
 
    int GetBdrAttribute(int i) const { return mesh->GetBdrAttribute(i); }
 
-<<<<<<< HEAD
-   /// Returns indexes of degrees of freedom in array dofs for i'th element.
-   virtual DofTransformation *GetElementDofs(int i, Array<int> &dofs) const;
-
-   /// Returns indexes of degrees of freedom for i'th boundary element.
-   virtual DofTransformation *GetBdrElementDofs(int i, Array<int> &dofs) const;
-
-   /** @brief Returns the indexes of the degrees of freedom for i'th face
-       including the dofs for the edges and the vertices of the face. */
-   virtual void GetFaceDofs(int i, Array<int> &dofs) const;
-
-   /** @brief Returns the indexes of the degrees of freedom for i'th edge
-       including the dofs for the vertices of the edge. */
-   void GetEdgeDofs(int i, Array<int> &dofs) const;
-=======
    /// Returns indices of degrees of freedom of element 'elem'.
-   virtual void GetElementDofs(int elem, Array<int> &dofs) const;
+   virtual DofTransformation *GetElementDofs(int elem, Array<int> &dofs) const;
 
    /// Returns indices of degrees of freedom for boundary element 'bel'.
-   virtual void GetBdrElementDofs(int bel, Array<int> &dofs) const;
+   virtual DofTransformation *GetBdrElementDofs(int bel,
+						Array<int> &dofs) const;
 
    /** @brief Returns the indices of the degrees of freedom for the specified
        face, including the DOFs for the edges and the vertices of the face. */
@@ -669,7 +648,6 @@
        @return Order of the selected variant, or -1 if there are no more
        variants. */
    int GetEdgeDofs(int edge, Array<int> &dofs, int variant = 0) const;
->>>>>>> d9275d73
 
    void GetVertexDofs(int i, Array<int> &dofs) const;
 
