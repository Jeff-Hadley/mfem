// Copyright (c) 2010-2020, Lawrence Livermore National Security, LLC. Produced
// at the Lawrence Livermore National Laboratory. All Rights reserved. See files
// LICENSE and NOTICE for details. LLNL-CODE-806117.
//
// This file is part of the MFEM library. For more information and source code
// availability visit https://mfem.org.
//
// MFEM is free software; you can redistribute it and/or modify it under the
// terms of the BSD-3 license. We welcome feedback and contributions, see file
// CONTRIBUTING.md for details.
//
//    ---------------------------------------------------------------------
//    Mesh Optimizer Miniapp: Optimize high-order meshes - Parallel Version
//    ---------------------------------------------------------------------
//
// This miniapp performs mesh optimization using the Target-Matrix Optimization
// Paradigm (TMOP) by P.Knupp et al., and a global variational minimization
// approach. It minimizes the quantity sum_T int_T mu(J(x)), where T are the
// target (ideal) elements, J is the Jacobian of the transformation from the
// target to the physical element, and mu is the mesh quality metric. This
// metric can measure shape, size or alignment of the region around each
// quadrature point. The combination of targets & quality metrics is used to
// optimize the physical node positions, i.e., they must be as close as possible
// to the shape / size / alignment of their targets. This code also demonstrates
// a possible use of nonlinear operators (the class TMOP_QualityMetric, defining
// mu(J), and the class TMOP_Integrator, defining int mu(J)), as well as their
// coupling to Newton methods for solving minimization problems. Note that the
// utilized Newton methods are oriented towards avoiding invalid meshes with
// negative Jacobian determinants. Each Newton step requires the inversion of a
// Jacobian matrix, which is done through an inner linear solver.
//
// Compile with: make pmesh-optimizer
//
// Sample runs:
//   Adapted analytic Hessian:
//     mpirun -np 4 pmesh-optimizer -m square01.mesh -o 2 -rs 2 -mid 2 -tid 4 -ni 200 -ls 2 -li 100 -bnd -qt 1 -qo 8
//   Adapted analytic Hessian with size+orientation:
//     mpirun -np 4 pmesh-optimizer -m square01.mesh -o 2 -rs 2 -mid 14 -tid 4 -ni 200 -ls 2 -li 100 -bnd -qt 1 -qo 8 -fd 1
//   Adapted analytic Hessian with Shape+size+orientation
//     mpirun -np 4 pmesh-optimizer -m square01.mesh -o 2 -rs 2 -mid 87 -tid 4 -ni 100 -ls 2 -li 100 -bnd -qt 1 -qo 8 -fd 1
//   Adapted discrete size:
//     mpirun -np 4 pmesh-optimizer -m square01.mesh -o 2 -rs 2 -mid 7 -tid 5 -ni 200 -ls 2 -li 100 -bnd -qt 1 -qo 8
//   Blade shape:
//     mpirun -np 4 pmesh-optimizer -m blade.mesh -o 4 -rs 0 -mid 2 -tid 1 -ni 200 -ls 2 -li 100 -bnd -qt 1 -qo 8
//   Blade shape with FD-based solver:
//     mpirun -np 4 pmesh-optimizer -m blade.mesh -o 4 -rs 0 -mid 2 -tid 1 -ni 200 -ls 2 -li 100 -bnd -qt 1 -qo 8 -fd 1
//   Blade limited shape:
//     mpirun -np 4 pmesh-optimizer -m blade.mesh -o 4 -rs 0 -mid 2 -tid 1 -ni 200 -ls 2 -li 100 -bnd -qt 1 -qo 8 -lc 5000
//   ICF shape and equal size:
//     mpirun -np 4 pmesh-optimizer -o 3 -rs 0 -mid 9 -tid 2 -ni 200 -ls 2 -li 100 -bnd -qt 1 -qo 8
//   ICF shape and initial size:
//     mpirun -np 4 pmesh-optimizer -o 3 -rs 0 -mid 9 -tid 3 -ni 100 -ls 2 -li 100 -bnd -qt 1 -qo 8
//   ICF shape:
//     mpirun -np 4 pmesh-optimizer -o 3 -rs 0 -mid 1 -tid 1 -ni 100 -ls 2 -li 100 -bnd -qt 1 -qo 8
//   ICF limited shape:
//     mpirun -np 4 pmesh-optimizer -o 3 -rs 0 -mid 1 -tid 1 -ni 100 -ls 2 -li 100 -bnd -qt 1 -qo 8 -lc 10
//   ICF combo shape + size (rings, slow convergence):
//     mpirun -np 4 pmesh-optimizer -o 3 -rs 0 -mid 1 -tid 1 -ni 1000 -ls 2 -li 100 -bnd -qt 1 -qo 8 -cmb
//   3D pinched sphere shape (the mesh is in the mfem/data GitHub repository):
//   * mpirun -np 4 pmesh-optimizer -m ../../../mfem_data/ball-pert.mesh -o 4 -rs 0 -mid 303 -tid 1 -ni 20 -ls 2 -li 500 -fix-bnd
//   2D non-conforming shape and equal size:
//     mpirun -np 4 pmesh-optimizer -m ./amr-quad-q2.mesh -o 2 -rs 1 -mid 9 -tid 2 -ni 200 -ls 2 -li 100 -bnd -qt 1 -qo 8

#include "mfem.hpp"
#include <iostream>
#include <fstream>

using namespace mfem;
using namespace std;

double weight_fun(const Vector &x);
void DiffuseField(ParGridFunction &field, int smooth_steps);

double ind_values(const Vector &x)
{
   const int opt = 6;
   const double small = 0.001, big = 0.01;
   double val = 0.;

   // Sine wave.
   if (opt == 1)
   {
      const double X = x(0), Y = x(1);
      val = std::tanh((10*(Y-0.5) + std::sin(4.0*M_PI*X)) + 1) -
            std::tanh((10*(Y-0.5) + std::sin(4.0*M_PI*X)) - 1);
   }
   else if (opt == 2)
   {
      // Circle in the middle.
      const double xc = x(0) - 0.5, yc = x(1) - 0.5;
      const double r = sqrt(xc*xc + yc*yc);
      double r1 = 0.15; double r2 = 0.35; double sf=30.0;
      val = 0.5*(std::tanh(sf*(r-r1)) - std::tanh(sf*(r-r2)));
   }
   else if (opt == 3)
   {
      // cross
      const double X = x(0), Y = x(1);
      const double r1 = 0.45, r2 = 0.55;
      const double sf = 40.0;

      val = 0.5 * (std::tanh(sf*(X-r1)) - std::tanh(sf*(X-r2)) +
                   std::tanh(sf*(Y-r1)) - std::tanh(sf*(Y-r2)));
   }
   else if (opt == 4)
   {
      // Multiple circles
      double r1,r2,val,rval;
      double sf = 10;
      val = 0.;
      // circle 1
      r1= 0.25; r2 = 0.25; rval = 0.1;
      double xc = x(0) - r1, yc = x(1) - r2;
      double r = sqrt(xc*xc+yc*yc);
      val = 0.5*(1+std::tanh(sf*(r+rval))) -
            0.5*(1+std::tanh(sf*(r-rval))); // std::exp(val1);
      // circle 2
      r1= 0.75; r2 = 0.75;
      xc = x(0) - r1, yc = x(1) - r2;
      r = sqrt(xc*xc+yc*yc);
      val += (0.5*(1+std::tanh(sf*(r+rval))) -
              0.5*(1+std::tanh(sf*(r-rval)))); // std::exp(val1);
      // circle 3
      r1= 0.75; r2 = 0.25;
      xc = x(0) - r1, yc = x(1) - r2;
      r = sqrt(xc*xc+yc*yc);
      val += 0.5*(1+std::tanh(sf*(r+rval))) -
             0.5*(1+std::tanh(sf*(r-rval))); // std::exp(val1);
      // circle 4
      r1= 0.25; r2 = 0.75;
      xc = x(0) - r1, yc = x(1) - r2;
      r = sqrt(xc*xc+yc*yc);
      val += 0.5*(1+std::tanh(sf*(r+rval))) -
             0.5*(1+std::tanh(sf*(r-rval)));
   }
   else if (opt == 5)
   {
      // cross
      double X = x(0)-0.5, Y = x(1)-0.5;
      double rval = std::sqrt(X*X + Y*Y);
      double thval = 60.*M_PI/180.;
      double Xmod,Ymod;
      Xmod = X*std::cos(thval) + Y*std::sin(thval);
      Ymod= -X*std::sin(thval) + Y*std::cos(thval);
      X = Xmod+0.5; Y = Ymod+0.5;
      double r1 = 0.45; double r2 = 0.55; double sf=30.0;
      val = (0.5*(1+std::tanh(sf*(X-r1))) - 0.5*(1+std::tanh(sf*(X-r2))) +
             0.5*(1+std::tanh(sf*(Y-r1))) - 0.5*(1+std::tanh(sf*(Y-r2))));
      if (rval > 0.4) { val = 0.; }
   }
   else if (opt == 6)
   {
      const double xc = x(0) - 0.0, yc = x(1) - 0.5;
      const double r = sqrt(xc*xc + yc*yc);
      double r1 = 0.45; double r2 = 0.55; double sf=30.0;
      val = 0.5*(1+std::tanh(sf*(r-r1))) - 0.5*(1+std::tanh(sf*(r-r2)));
   }

   val = std::max(0.,val);
   val = std::min(1.,val);

   return val * small + (1.0 - val) * big;
<<<<<<< HEAD
}

double disc_values(const Vector &x)
{
   double xc = x(0)-0.5, yc = x(1)-0.5;
   double th = 22.5*M_PI/180.;
   double xn =  cos(th)*xc + sin(th)*yc;
   double yn = -sin(th)*xc + cos(th)*yc;
   double th2 = (th > 45.*M_PI/180) ? M_PI/2 - th : th;
   double stretch = 1/cos(th2);
   xc = xn/stretch; yc = yn/stretch;
   double tfac = 20;
   double s1 = 3;
   double s2 = 3;
   double wgt = std::tanh((tfac*(yc) + s2*std::sin(s1*M_PI*xc)) + 1);
   if (wgt > 1) { wgt = 1; }
   if (wgt < 0) { wgt = 0; }
   return wgt;
}

double ori_values(const Vector &x)
{
   return M_PI * x(1) * (1.0 - x(1)) * cos(2 * M_PI * x(0));
}

double ori_values_2d(const Vector &x)
{
   return M_PI * x(1) * (1.0 - x(1)) * cos(2 * M_PI * x(0));
}

double aspr_values_2d(const Vector &x)
{
   double xc = x(0)-0.5, yc = x(1)-0.5;
   double th = 22.5*M_PI/180.;
   double xn =  cos(th)*xc + sin(th)*yc;
   double yn = -sin(th)*xc + cos(th)*yc;
   double th2 = (th > 45.*M_PI/180) ? M_PI/2 - th : th;
   double stretch = 1/cos(th2);
   xc = xn/stretch; yc = yn/stretch;

   double tfac = 20;
   double s1 = 3;
   double s2 = 2;
   double wgt = std::tanh((tfac*(yc) + s2*std::sin(s1*M_PI*xc)) + 1)
                - std::tanh((tfac*(yc) + s2*std::sin(s1*M_PI*xc)) - 1);
   if (wgt > 1) { wgt = 1; }
   if (wgt < 0) { wgt = 0; }
   return 0.1 + 1*(1-wgt)*(1-wgt);
}

void aspr_values_3d(const Vector &x, Vector &v)
{
   int dim = x.Size();
   v.SetSize(dim);
   double l1, l2, l3;
   l1 = 1.;
   l2 = 1. + 5*x(1);
   l3 = 1. + 10*x(2);
   v[0] = l1/pow(l2*l3,0.5);
   v[1] = l2/pow(l1*l3,0.5);
   v[2] = l3/pow(l2*l1,0.5);
=======
>>>>>>> da7c42ba
}

class HessianCoefficient : public MatrixCoefficient
{
private:
   int metric;

public:
   HessianCoefficient(int dim, int metric_id)
      : MatrixCoefficient(dim), metric(metric_id) { }

   virtual void Eval(DenseMatrix &K, ElementTransformation &T,
                     const IntegrationPoint &ip)
   {
      Vector pos(3);
      T.Transform(ip, pos);
      if (metric != 14 && metric != 87)
      {
         const double xc = pos(0) - 0.5, yc = pos(1) - 0.5;
         const double r = sqrt(xc*xc + yc*yc);
         double r1 = 0.15; double r2 = 0.35; double sf=30.0;
         const double eps = 0.5;

         const double tan1 = std::tanh(sf*(r-r1)),
                      tan2 = std::tanh(sf*(r-r2));

         K(0, 0) = eps + 1.0 * (tan1 - tan2);
         K(0, 1) = 0.0;
         K(1, 0) = 0.0;
         K(1, 1) = 1.0;
      }
<<<<<<< HEAD
      else if (metric == 14) //Size + Alignment
=======
      else if (metric == 14) // Size + Alignment
>>>>>>> da7c42ba
      {
         const double xc = pos(0), yc = pos(1);
         double theta = M_PI * yc * (1.0 - yc) * cos(2 * M_PI * xc);
         double alpha_bar = 0.1;

         K(0, 0) =  cos(theta);
         K(1, 0) =  sin(theta);
         K(0, 1) = -sin(theta);
         K(1, 1) =  cos(theta);

         K *= alpha_bar;
      }
<<<<<<< HEAD
      else if (metric == 87) //Shape + Size + Alignment
=======
      else if (metric == 87) // Shape + Size + Alignment
>>>>>>> da7c42ba
      {
         Vector x = pos;
         double xc = x(0)-0.5, yc = x(1)-0.5;
         double th = 22.5*M_PI/180.;
         double xn =  cos(th)*xc + sin(th)*yc;
         double yn = -sin(th)*xc + cos(th)*yc;
         double th2 = (th > 45.*M_PI/180) ? M_PI/2 - th : th;
         double stretch = 1/cos(th2);
         xc = xn/stretch; yc = yn/stretch;
         xc = xn; yc=yn;

         double tfac = 20;
         double s1 = 3;
         double s2 = 2;
         double wgt = std::tanh((tfac*(yc) + s2*std::sin(s1*M_PI*xc)) + 1)
                      - std::tanh((tfac*(yc) + s2*std::sin(s1*M_PI*xc)) - 1);
         if (wgt > 1) { wgt = 1; }
         if (wgt < 0) { wgt = 0; }
<<<<<<< HEAD
=======
         double  val = wgt;
>>>>>>> da7c42ba

         xc = pos(0), yc = pos(1);
         double theta = M_PI * (yc) * (1.0 - yc) * cos(2 * M_PI * xc);

         K(0, 0) =  cos(theta);
         K(1, 0) =  sin(theta);
         K(0, 1) = -sin(theta);
         K(1, 1) =  cos(theta);

<<<<<<< HEAD
         double asp_ratio_tar = 0.1 + 1*(1-wgt)*(1-wgt);
=======
         double asp_ratio_tar = 0.1 + 1*(1-val)*(1-val);
>>>>>>> da7c42ba

         K(0, 0) *=  1/pow(asp_ratio_tar,0.5);
         K(1, 0) *=  1/pow(asp_ratio_tar,0.5);
         K(0, 1) *=  pow(asp_ratio_tar,0.5);
         K(1, 1) *=  pow(asp_ratio_tar,0.5);
      }
   }
};


// Additional IntegrationRules that can be used with the --quad-type option.
IntegrationRules IntRulesLo(0, Quadrature1D::GaussLobatto);
IntegrationRules IntRulesCU(0, Quadrature1D::ClosedUniform);

int main (int argc, char *argv[])
{
   // 0. Initialize MPI.
   int num_procs, myid;
   MPI_Init(&argc, &argv);
   MPI_Comm_size(MPI_COMM_WORLD, &num_procs);
   MPI_Comm_rank(MPI_COMM_WORLD, &myid);

   // 1. Set the method's default parameters.
   const char *mesh_file = "icf.mesh";
   int mesh_poly_deg     = 1;
   int rs_levels         = 0;
   int rp_levels         = 0;
   double jitter         = 0.0;
   int metric_id         = 1;
   int target_id         = 1;
   double lim_const      = 0.0;
   int quad_type         = 1;
   int quad_order        = 8;
   int newton_iter       = 10;
   double newton_rtol    = 1e-10;
   int lin_solver        = 2;
   int max_lin_iter      = 100;
   bool move_bnd         = true;
   bool combomet         = 0;
   bool normalization    = false;
   bool visualization    = true;
   int verbosity_level   = 0;
   int fdscheme          = 0;

   // 2. Parse command-line options.
   OptionsParser args(argc, argv);
   args.AddOption(&mesh_file, "-m", "--mesh",
                  "Mesh file to use.");
   args.AddOption(&mesh_poly_deg, "-o", "--order",
                  "Polynomial degree of mesh finite element space.");
   args.AddOption(&rs_levels, "-rs", "--refine-serial",
                  "Number of times to refine the mesh uniformly in serial.");
   args.AddOption(&rp_levels, "-rp", "--refine-parallel",
                  "Number of times to refine the mesh uniformly in parallel.");
   args.AddOption(&jitter, "-ji", "--jitter",
                  "Random perturbation scaling factor.");
   args.AddOption(&metric_id, "-mid", "--metric-id",
                  "Mesh optimization metric:\n\t"
                  "1  : |T|^2                          -- 2D shape\n\t"
                  "2  : 0.5|T|^2/tau-1                 -- 2D shape (condition number)\n\t"
                  "7  : |T-T^-t|^2                     -- 2D shape+size\n\t"
                  "9  : tau*|T-T^-t|^2                 -- 2D shape+size\n\t"
                  "22 : 0.5(|T|^2-2*tau)/(tau-tau_0)   -- 2D untangling\n\t"
                  "50 : 0.5|T^tT|^2/tau^2-1            -- 2D shape\n\t"
                  "55 : (tau-1)^2                      -- 2D size\n\t"
                  "56 : 0.5(sqrt(tau)-1/sqrt(tau))^2   -- 2D size\n\t"
                  "58 : |T^tT|^2/(tau^2)-2*|T|^2/tau+2 -- 2D shape\n\t"
                  "77 : 0.5(tau-1/tau)^2               -- 2D size\n\t"
                  "211: (tau-1)^2-tau+sqrt(tau^2)      -- 2D untangling\n\t"
                  "252: 0.5(tau-1)^2/(tau-tau_0)       -- 2D untangling\n\t"
                  "301: (|T||T^-1|)/3-1              -- 3D shape\n\t"
                  "302: (|T|^2|T^-1|^2)/9-1          -- 3D shape\n\t"
                  "303: (|T|^2)/3*tau^(2/3)-1        -- 3D shape\n\t"
                  "315: (tau-1)^2                    -- 3D size\n\t"
                  "316: 0.5(sqrt(tau)-1/sqrt(tau))^2 -- 3D size\n\t"
                  "321: |T-T^-t|^2                   -- 3D shape+size\n\t"
                  "352: 0.5(tau-1)^2/(tau-tau_0)     -- 3D untangling");
   args.AddOption(&target_id, "-tid", "--target-id",
                  "Target (ideal element) type:\n\t"
                  "1: Ideal shape, unit size\n\t"
                  "2: Ideal shape, equal size\n\t"
                  "3: Ideal shape, initial size\n\t"
                  "4: Given full analytic Jacobian (in physical space)\n\t"
                  "5: Ideal shape, given size (in physical space)");
   args.AddOption(&lim_const, "-lc", "--limit-const", "Limiting constant.");
   args.AddOption(&quad_type, "-qt", "--quad-type",
                  "Quadrature rule type:\n\t"
                  "1: Gauss-Lobatto\n\t"
                  "2: Gauss-Legendre\n\t"
                  "3: Closed uniform points");
   args.AddOption(&quad_order, "-qo", "--quad_order",
                  "Order of the quadrature rule.");
   args.AddOption(&newton_iter, "-ni", "--newton-iters",
                  "Maximum number of Newton iterations.");
   args.AddOption(&newton_rtol, "-rtol", "--newton-rel-tolerance",
                  "Relative tolerance for the Newton solver.");
   args.AddOption(&lin_solver, "-ls", "--lin-solver",
                  "Linear solver: 0 - l1-Jacobi, 1 - CG, 2 - MINRES.");
   args.AddOption(&max_lin_iter, "-li", "--lin-iter",
                  "Maximum number of iterations in the linear solve.");
   args.AddOption(&move_bnd, "-bnd", "--move-boundary", "-fix-bnd",
                  "--fix-boundary",
                  "Enable motion along horizontal and vertical boundaries.");
   args.AddOption(&combomet, "-cmb", "--combo-met", "-no-cmb", "--no-combo-met",
                  "Combination of metrics.");
   args.AddOption(&normalization, "-nor", "--normalization", "-no-nor",
                  "--no-normalization",
                  "Make all terms in the optimization functional unitless.");
   args.AddOption(&fdscheme, "-fd", "--fd_approximation",
                  "Enable finite difference based derivative computations.");
   args.AddOption(&visualization, "-vis", "--visualization", "-no-vis",
                  "--no-visualization",
                  "Enable or disable GLVis visualization.");
   args.AddOption(&verbosity_level, "-vl", "--verbosity-level",
                  "Set the verbosity level - 0, 1, or 2.");
   args.Parse();
   if (!args.Good())
   {
      if (myid == 0) { args.PrintUsage(cout); }
      return 1;
   }
   if (myid == 0) { args.PrintOptions(cout); }

   // 3. Initialize and refine the starting mesh.
   Mesh *mesh = new Mesh(mesh_file, 1, 1, false);
   for (int lev = 0; lev < rs_levels; lev++)
   {
      mesh->UniformRefinement();
   }
   const int dim = mesh->Dimension();
   if (myid == 0)
   {
      cout << "Mesh curvature: ";
      if (mesh->GetNodes()) { cout << mesh->GetNodes()->OwnFEC()->Name(); }
      else { cout << "(NONE)"; }
      cout << endl;
   }
   ParMesh *pmesh = new ParMesh(MPI_COMM_WORLD, *mesh);

   delete mesh;
   for (int lev = 0; lev < rp_levels; lev++)
   {
      pmesh->UniformRefinement();
   }

   // 4. Define a finite element space on the mesh. Here we use vector finite
   //    elements which are tensor products of quadratic finite elements. The
   //    number of components in the vector finite element space is specified by
   //    the last parameter of the FiniteElementSpace constructor.
   FiniteElementCollection *fec;
   if (mesh_poly_deg <= 0)
   {
      fec = new QuadraticPosFECollection;
      mesh_poly_deg = 2;
   }
   else { fec = new H1_FECollection(mesh_poly_deg, dim); }
   ParFiniteElementSpace *pfespace = new ParFiniteElementSpace(pmesh, fec, dim);

   // 5. Make the mesh curved based on the above finite element space. This
   //    means that we define the mesh elements through a fespace-based
   //    transformation of the reference element.
   pmesh->SetNodalFESpace(pfespace);

   // 6. Set up an empty right-hand side vector b, which is equivalent to b=0.
   Vector b(0);

   // 7. Get the mesh nodes (vertices and other degrees of freedom in the finite
   //    element space) as a finite element grid function in fespace. Note that
   //    changing x automatically changes the shapes of the mesh elements.
   ParGridFunction x(pfespace);
   pmesh->SetNodalGridFunction(&x);

   // 8. Define a vector representing the minimal local mesh size in the mesh
   //    nodes. We index the nodes using the scalar version of the degrees of
   //    freedom in pfespace. Note: this is partition-dependent.
   //
   //    In addition, compute average mesh size and total volume.
   Vector h0(pfespace->GetNDofs());
   h0 = infinity();
   double vol_loc = 0.0;
   Array<int> dofs;
   for (int i = 0; i < pmesh->GetNE(); i++)
   {
      // Get the local scalar element degrees of freedom in dofs.
      pfespace->GetElementDofs(i, dofs);
      // Adjust the value of h0 in dofs based on the local mesh size.
      const double hi = pmesh->GetElementSize(i);
      for (int j = 0; j < dofs.Size(); j++)
      {
         h0(dofs[j]) = min(h0(dofs[j]), hi);
      }
      vol_loc += pmesh->GetElementVolume(i);
   }
   double volume;
   MPI_Allreduce(&vol_loc, &volume, 1, MPI_DOUBLE, MPI_SUM, MPI_COMM_WORLD);
   const double small_phys_size = pow(volume, 1.0 / dim) / 100.0;

   // 9. Add a random perturbation to the nodes in the interior of the domain.
   //    We define a random grid function of fespace and make sure that it is
   //    zero on the boundary and its values are locally of the order of h0.
   //    The latter is based on the DofToVDof() method which maps the scalar to
   //    the vector degrees of freedom in pfespace.
   ParGridFunction rdm(pfespace);
   rdm.Randomize();
   rdm -= 0.25; // Shift to random values in [-0.5,0.5].
   rdm *= jitter;
   // Scale the random values to be of order of the local mesh size.
   for (int i = 0; i < pfespace->GetNDofs(); i++)
   {
      for (int d = 0; d < dim; d++)
      {
         rdm(pfespace->DofToVDof(i,d)) *= h0(i);
      }
   }
   Array<int> vdofs;
   for (int i = 0; i < pfespace->GetNBE(); i++)
   {
      // Get the vector degrees of freedom in the boundary element.
      pfespace->GetBdrElementVDofs(i, vdofs);
      // Set the boundary values to zero.
      for (int j = 0; j < vdofs.Size(); j++) { rdm(vdofs[j]) = 0.0; }
   }
   x -= rdm;
   // Set the perturbation of all nodes from the true nodes.
   x.SetTrueVector();
   x.SetFromTrueVector();

   // 10. Save the starting (prior to the optimization) mesh to a file. This
   //     output can be viewed later using GLVis: "glvis -m perturbed -np
   //     num_mpi_tasks".
   {
      ostringstream mesh_name;
      mesh_name << "perturbed." << setfill('0') << setw(6) << myid;
      ofstream mesh_ofs(mesh_name.str().c_str());
      mesh_ofs.precision(8);
      pmesh->Print(mesh_ofs);
   }

   // 11. Store the starting (prior to the optimization) positions.
   ParGridFunction x0(pfespace);
   x0 = x;

   // 12. Form the integrator that uses the chosen metric and target.
   double tauval = -0.1;
   TMOP_QualityMetric *metric = NULL;
   switch (metric_id)
   {
      case 1: metric = new TMOP_Metric_001; break;
      case 2: metric = new TMOP_Metric_002; break;
      case 7: metric = new TMOP_Metric_007; break;
      case 9: metric = new TMOP_Metric_009; break;
      case 14: metric = new TMOP_Metric_SSA2D; break;
      case 22: metric = new TMOP_Metric_022(tauval); break;
      case 50: metric = new TMOP_Metric_050; break;
      case 55: metric = new TMOP_Metric_055; break;
      case 56: metric = new TMOP_Metric_056; break;
      case 58: metric = new TMOP_Metric_058; break;
      case 77: metric = new TMOP_Metric_077; break;
      case 87: metric = new TMOP_Metric_SS2D; break;
      case 211: metric = new TMOP_Metric_211; break;
      case 252: metric = new TMOP_Metric_252(tauval); break;
      case 301: metric = new TMOP_Metric_301; break;
      case 302: metric = new TMOP_Metric_302; break;
      case 303: metric = new TMOP_Metric_303; break;
      case 315: metric = new TMOP_Metric_315; break;
      case 316: metric = new TMOP_Metric_316; break;
      case 321: metric = new TMOP_Metric_321; break;
      case 352: metric = new TMOP_Metric_352(tauval); break;
      default:
         if (myid == 0) { cout << "Unknown metric_id: " << metric_id << endl; }
         return 3;
   }
   TargetConstructor::TargetType target_t;
   TargetConstructor *target_c = NULL;
   HessianCoefficient *adapt_coeff = NULL;
   H1_FECollection ind_fec(mesh_poly_deg, dim);
   ParFiniteElementSpace ind_fes(pmesh, &ind_fec);
   ParGridFunction size, aspr, disc, ori;
   ParFiniteElementSpace ind_fesv(pmesh, &ind_fec, dim);
   ParGridFunction aspr3d;

   switch (target_id)
   {
      case 1: target_t = TargetConstructor::IDEAL_SHAPE_UNIT_SIZE; break;
      case 2: target_t = TargetConstructor::IDEAL_SHAPE_EQUAL_SIZE; break;
      case 3: target_t = TargetConstructor::IDEAL_SHAPE_GIVEN_SIZE; break;
      case 4:
      {
         target_t = TargetConstructor::GIVEN_FULL;
         AnalyticAdaptTC *tc = new AnalyticAdaptTC(target_t);
         adapt_coeff = new HessianCoefficient(dim, metric_id);
         tc->SetAnalyticTargetSpec(NULL, NULL, adapt_coeff);
         target_c = tc;
         break;
      }
      case 5:
      {
         target_t = TargetConstructor::IDEAL_SHAPE_GIVEN_SIZE;
         DiscreteAdaptTC *tc = new DiscreteAdaptTC(target_t);
         size.SetSpace(&ind_fes);
         FunctionCoefficient ind_coeff(ind_values);
         size.ProjectCoefficient(ind_coeff);
#ifdef MFEM_USE_GSLIB
         tc->SetAdaptivityEvaluator(new InterpolatorFP);
#else
         tc->SetAdaptivityEvaluator(new AdvectorCG);
#endif
<<<<<<< HEAD
         tc->SetParDiscreteTargetSize(size);
         tc->FinalizeParDiscreteTargetSpec();
         target_c = tc;
         break;
      }
      case 60:
      {
         target_t = TargetConstructor::GIVEN_SHAPE_AND_SIZE;
         DiscreteAdaptTC *tc = new DiscreteAdaptTC(target_t);
#ifdef MFEM_USE_GSLIB
         tc->SetAdaptivityEvaluator(new InterpolatorFP);
#else
         tc->SetAdaptivityEvaluator(new AdvectorCG);
#endif

         ori.SetSpace(&ind_fes);
         FunctionCoefficient ori_coeff(ori_values_2d);
         ori.ProjectCoefficient(ori_coeff);

         if (metric_id == 14)
         {
            size.SetSpace(&ind_fes);
            ConstantCoefficient ind_coeff(0.1*0.1);
            size.ProjectCoefficient(ind_coeff);
            tc->SetParDiscreteTargetSize(size);
         }

         if (metric_id == 87)
         {
            aspr.SetSpace(&ind_fes);
            FunctionCoefficient aspr_coeff(aspr_values_2d);
            aspr.ProjectCoefficient(aspr_coeff);
            tc->SetParDiscreteTargetAspectRatio(aspr);
         }

         tc->SetParDiscreteTargetOrientation(ori);
         tc->FinalizeParDiscreteTargetSpec();
         target_c = tc;
         break;
      }
      case 6:
      {
         ParGridFunction d_x, d_y;
         d_x.SetSpace(&ind_fes);
         d_y.SetSpace(&ind_fes);
         size.SetSpace(&ind_fes);
         aspr.SetSpace(&ind_fes);
         disc.SetSpace(&ind_fes);

         target_t = TargetConstructor::GIVEN_SHAPE_AND_SIZE;
         DiscreteAdaptTC *tc = new DiscreteAdaptTC(target_t);
         FunctionCoefficient ind_coeff(disc_values);
         disc.ProjectCoefficient(ind_coeff);
#ifdef MFEM_USE_GSLIB
         tc->SetAdaptivityEvaluator(new InterpolatorFP);
#else
         tc->SetAdaptivityEvaluator(new AdvectorCG);
#endif

         //Diffuse the interface
         DiffuseField(disc,2);

         //Get  partials with respect to x and y of the grid function
         disc.GetDerivative(1,0,d_x);
         disc.GetDerivative(1,1,d_y);

         //Compute the squared magnitude of the gradient
         for (int i = 0; i < size.Size(); i++)
         {
            size(i) = std::pow(d_x(i),2)+std::pow(d_y(i),2);
         }
         const double max = size.Max();
         double max_all;
         MPI_Allreduce(&max, &max_all, 1, MPI_DOUBLE, MPI_MAX, MPI_COMM_WORLD);

         for (int i = 0; i < d_x.Size(); i++)
         {
            d_x(i) = std::abs(d_x(i));
            d_y(i) = std::abs(d_y(i));
         }
         const double eps = 0.01;
         const double ratio = 20.0;
         const double big_small_ratio = 40.0;

         for (int i = 0; i < size.Size(); i++)
         {
            size(i) = (size(i)/max_all);
            aspr(i) = (d_x(i)+eps)/(d_y(i)+eps);
            aspr(i) = 0.1 + 0.9*(1-size(i))*(1-size(i));
            if (aspr(i) > ratio) {aspr(i) = ratio;}
            if (aspr(i) < 1.0/ratio) {aspr(i) = 1.0/ratio;}
         }
         Vector vals;
         const int NE = pmesh->GetNE();
         double volume = 0.0, volume_ind = 0.0;

         for (int i = 0; i < NE; i++)
         {
            ElementTransformation *Tr = pmesh->GetElementTransformation(i);
            const IntegrationRule &ir =
               IntRules.Get(pmesh->GetElementBaseGeometry(i), Tr->OrderJ());
            size.GetValues(i, ir, vals);
            for (int j = 0; j < ir.GetNPoints(); j++)
            {
               const IntegrationPoint &ip = ir.IntPoint(j);
               Tr->SetIntPoint(&ip);
               volume     += ip.weight * Tr->Weight();
               volume_ind += vals(j) * ip.weight * Tr->Weight();
            }
         }
         double volume_all, volume_ind_all;
         int NE_ALL;
         MPI_Allreduce(&volume, &volume_all, 1, MPI_DOUBLE, MPI_SUM, MPI_COMM_WORLD);
         MPI_Allreduce(&volume_ind, &volume_ind_all, 1, MPI_DOUBLE, MPI_SUM,
                       MPI_COMM_WORLD);
         MPI_Allreduce(&NE, &NE_ALL, 1, MPI_INT, MPI_SUM, MPI_COMM_WORLD);

         const double avg_zone_size = volume_all / NE_ALL;

         const double small_avg_ratio =
            (volume_ind_all + (volume_all - volume_ind_all) / big_small_ratio)
            / volume_all;

         const double small_zone_size = small_avg_ratio * avg_zone_size;
         const double big_zone_size   = big_small_ratio * small_zone_size;

         for (int i = 0; i < size.Size(); i++)
         {
            const double val = size(i);
            const double a = (big_zone_size - small_zone_size) / small_zone_size;
            size(i) = big_zone_size / (1.0+a*val);
         }

         DiffuseField(size, 2);
         DiffuseField(aspr, 2);

         tc->SetParDiscreteTargetSize(size);
         tc->SetParDiscreteTargetAspectRatio(aspr);
         tc->FinalizeParDiscreteTargetSpec();
         target_c = tc;
         break;
      }
      case 7:
      {
         target_t = TargetConstructor::GIVEN_SHAPE_AND_SIZE;
         DiscreteAdaptTC *tc = new DiscreteAdaptTC(target_t);
#ifdef MFEM_USE_GSLIB
         tc->SetAdaptivityEvaluator(new InterpolatorFP);
#else
         tc->SetAdaptivityEvaluator(new AdvectorCG);
#endif
         VectorFunctionCoefficient fd_aspr3d(dim, aspr_values_3d);
         aspr3d.SetSpace(&ind_fesv);
         aspr3d.ProjectCoefficient(fd_aspr3d);

         tc->SetParDiscreteTargetAspectRatio(aspr3d);
         tc->FinalizeParDiscreteTargetSpec();
=======
         tc->SetParDiscreteTargetSpec(size);
>>>>>>> da7c42ba
         target_c = tc;
         break;
      }
      default:
         if (myid == 0) { cout << "Unknown target_id: " << target_id << endl; }
         return 3;
   }

   if (target_c == NULL)
   {
      target_c = new TargetConstructor(target_t, MPI_COMM_WORLD);
   }
   target_c->SetNodes(x0);
   TMOP_Integrator *he_nlf_integ= new TMOP_Integrator(metric, target_c);
   if (fdscheme) { he_nlf_integ->EnableFiniteDifferences(x); }

   // 13. Setup the quadrature rule for the non-linear form integrator.
   const IntegrationRule *ir = NULL;
   const int geom_type = pfespace->GetFE(0)->GetGeomType();
   switch (quad_type)
   {
      case 1: ir = &IntRulesLo.Get(geom_type, quad_order); break;
      case 2: ir = &IntRules.Get(geom_type, quad_order); break;
      case 3: ir = &IntRulesCU.Get(geom_type, quad_order); break;
      default:
         if (myid == 0) { cout << "Unknown quad_type: " << quad_type << endl; }
         return 3;
   }
   if (myid == 0)
   { cout << "Quadrature points per cell: " << ir->GetNPoints() << endl; }
   he_nlf_integ->SetIntegrationRule(*ir);

   if (normalization) { he_nlf_integ->ParEnableNormalization(x0); }

   // 14. Limit the node movement.
   // The limiting distances can be given by a general function of space.
   ParGridFunction dist(pfespace);
   dist = 1.0;
   // The small_phys_size is relevant only with proper normalization.
   if (normalization) { dist = small_phys_size; }
   ConstantCoefficient lim_coeff(lim_const);
   if (lim_const != 0.0) { he_nlf_integ->EnableLimiting(x0, dist, lim_coeff); }

   // 15. Setup the final NonlinearForm (which defines the integral of interest,
   //     its first and second derivatives). Here we can use a combination of
   //     metrics, i.e., optimize the sum of two integrals, where both are
   //     scaled by used-defined space-dependent weights.  Note that there are
   //     no command-line options for the weights and the type of the second
   //     metric; one should update those in the code.
   ParNonlinearForm a(pfespace);
   ConstantCoefficient *coeff1 = NULL;
   TMOP_QualityMetric *metric2 = NULL;
   TargetConstructor *target_c2 = NULL;
   FunctionCoefficient coeff2(weight_fun);

   if (combomet == 1)
   {
      // TODO normalization of combinations.
      // We will probably drop this example and replace it with adaptivity.
      if (normalization) { MFEM_ABORT("Not implemented."); }

      // First metric.
      coeff1 = new ConstantCoefficient(1.0);
      he_nlf_integ->SetCoefficient(*coeff1);
      a.AddDomainIntegrator(he_nlf_integ);

      // Second metric.
      metric2 = new TMOP_Metric_077;
      target_c2 = new TargetConstructor(
         TargetConstructor::IDEAL_SHAPE_EQUAL_SIZE, MPI_COMM_WORLD);
      target_c2->SetVolumeScale(0.01);
      target_c2->SetNodes(x0);
      TMOP_Integrator *he_nlf_integ2;
      he_nlf_integ2 = new TMOP_Integrator(metric2, target_c2);
      he_nlf_integ2->SetIntegrationRule(*ir);
      if (fdscheme) { he_nlf_integ2->EnableFiniteDifferences(x); }

      // Weight of metric2.
      he_nlf_integ2->SetCoefficient(coeff2);
      a.AddDomainIntegrator(he_nlf_integ2);
   }
   else { a.AddDomainIntegrator(he_nlf_integ); }

   const double init_energy = a.GetParGridFunctionEnergy(x);
   //std::cout << init_energy << " k10initenergy\n";

   // 16. Visualize the starting mesh and metric values.
   if (visualization)
   {
      char title[] = "Initial metric values";
      vis_tmop_metric_p(mesh_poly_deg, *metric, *target_c, *pmesh, title, 0);
   }

   // 17. Fix all boundary nodes, or fix only a given component depending on the
   //     boundary attributes of the given mesh.  Attributes 1/2/3 correspond to
   //     fixed x/y/z components of the node.  Attribute 4 corresponds to an
   //     entirely fixed node.  Other boundary attributes do not affect the node
   //     movement boundary conditions.
   if (move_bnd == false)
   {
      Array<int> ess_bdr(pmesh->bdr_attributes.Max());
      ess_bdr = 1;
      a.SetEssentialBC(ess_bdr);
   }
   else
   {
      const int nd  = pfespace->GetBE(0)->GetDof();
      int n = 0;
      for (int i = 0; i < pmesh->GetNBE(); i++)
      {
         const int attr = pmesh->GetBdrElement(i)->GetAttribute();
         MFEM_VERIFY(!(dim == 2 && attr == 3),
                     "Boundary attribute 3 must be used only for 3D meshes. "
                     "Adjust the attributes (1/2/3/4 for fixed x/y/z/all "
                     "components, rest for free nodes), or use -fix-bnd.");
         if (attr == 1 || attr == 2 || attr == 3) { n += nd; }
         if (attr == 4) { n += nd * dim; }
      }
      Array<int> ess_vdofs(n), vdofs;
      n = 0;
      for (int i = 0; i < pmesh->GetNBE(); i++)
      {
         const int attr = pmesh->GetBdrElement(i)->GetAttribute();
         pfespace->GetBdrElementVDofs(i, vdofs);
         if (attr == 1) // Fix x components.
         {
            for (int j = 0; j < nd; j++)
            { ess_vdofs[n++] = vdofs[j]; }
         }
         else if (attr == 2) // Fix y components.
         {
            for (int j = 0; j < nd; j++)
            { ess_vdofs[n++] = vdofs[j+nd]; }
         }
         else if (attr == 3) // Fix z components.
         {
            for (int j = 0; j < nd; j++)
            { ess_vdofs[n++] = vdofs[j+2*nd]; }
         }
         else if (attr == 4) // Fix all components.
         {
            for (int j = 0; j < vdofs.Size(); j++)
            { ess_vdofs[n++] = vdofs[j]; }
         }
      }
      a.SetEssentialVDofs(ess_vdofs);
   }

   // 18. As we use the Newton method to solve the resulting nonlinear system,
   //     here we setup the linear solver for the system's Jacobian.
   Solver *S = NULL;
   const double linsol_rtol = 1e-12;
   if (lin_solver == 0)
   {
      S = new DSmoother(1, 1.0, max_lin_iter);
   }
   else if (lin_solver == 1)
   {
      CGSolver *cg = new CGSolver(MPI_COMM_WORLD);
      cg->SetMaxIter(max_lin_iter);
      cg->SetRelTol(linsol_rtol);
      cg->SetAbsTol(0.0);
      cg->SetPrintLevel(verbosity_level >= 2 ? 3 : -1);
      S = cg;
   }
   else
   {
      MINRESSolver *minres = new MINRESSolver(MPI_COMM_WORLD);
      minres->SetMaxIter(max_lin_iter);
      minres->SetRelTol(linsol_rtol);
      minres->SetAbsTol(0.0);
      minres->SetPrintLevel(verbosity_level >= 2 ? 3 : -1);
      S = minres;
   }

   // 19. Compute the minimum det(J) of the starting mesh.
   tauval = infinity();
   const int NE = pmesh->GetNE();
   for (int i = 0; i < NE; i++)
   {
      ElementTransformation *transf = pmesh->GetElementTransformation(i);
      for (int j = 0; j < ir->GetNPoints(); j++)
      {
         transf->SetIntPoint(&ir->IntPoint(j));
         tauval = min(tauval, transf->Jacobian().Det());
      }
   }
   double minJ0;
   MPI_Allreduce(&tauval, &minJ0, 1, MPI_DOUBLE, MPI_MIN, MPI_COMM_WORLD);
   tauval = minJ0;
   if (myid == 0)
   { cout << "Minimum det(J) of the original mesh is " << tauval << endl; }

   // 20. Finally, perform the nonlinear optimization.
   NewtonSolver *newton = NULL;
   if (tauval > 0.0)
   {
      tauval = 0.0;
      TMOPNewtonSolver *tns = new TMOPNewtonSolver(pfespace->GetComm(), *ir);
      newton = tns;
      if (myid == 0)
      { cout << "TMOPNewtonSolver is used (as all det(J) > 0)." << endl; }
   }
   else
   {
      if ( (dim == 2 && metric_id != 22 && metric_id != 252) ||
           (dim == 3 && metric_id != 352) )
      {
         if (myid == 0)
         { cout << "The mesh is inverted. Use an untangling metric.\n"; }
         return 3;
      }
      double h0min = h0.Min(), h0min_all;
      MPI_Allreduce(&h0min, &h0min_all, 1, MPI_DOUBLE, MPI_MIN, MPI_COMM_WORLD);
      tauval -= 0.01 * h0min_all; // Slightly below minJ0 to avoid div by 0.
      newton = new TMOPDescentNewtonSolver(pfespace->GetComm(), *ir);
      if (myid == 0)
      { cout << "TMOPDescentNewtonSolver is used (as some det(J) < 0).\n"; }
   }
   newton->SetPreconditioner(*S);
   newton->SetMaxIter(newton_iter);
   newton->SetRelTol(newton_rtol);
   newton->SetAbsTol(0.0);
   newton->SetPrintLevel(verbosity_level >= 1 ? 1 : -1);
   newton->SetOperator(a);
   newton->Mult(b, x.GetTrueVector());
   x.SetFromTrueVector();
   if (myid == 0 && newton->GetConverged() == false)
   {
      cout << "NewtonIteration: rtol = " << newton_rtol << " not achieved."
           << endl;
   }
   delete newton;

   // 21. Save the optimized mesh to a file. This output can be viewed later
   //     using GLVis: "glvis -m optimized -np num_mpi_tasks".
   {
      ostringstream mesh_name;
      mesh_name << "optimized." << setfill('0') << setw(6) << myid;
      ofstream mesh_ofs(mesh_name.str().c_str());
      mesh_ofs.precision(8);
      pmesh->Print(mesh_ofs);
   }

   // 22. Compute the amount of energy decrease.
   const double fin_energy = a.GetParGridFunctionEnergy(x);
   double metric_part = fin_energy;
   if (lim_const != 0.0)
   {
      lim_coeff.constant = 0.0;
      metric_part = a.GetParGridFunctionEnergy(x);
      lim_coeff.constant = lim_const;
   }
   if (myid == 0)
   {
      cout << "Initial strain energy: " << init_energy
           << " = metrics: " << init_energy
           << " + limiting term: " << 0.0 << endl;
      cout << "  Final strain energy: " << fin_energy
           << " = metrics: " << metric_part
           << " + limiting term: " << fin_energy - metric_part << endl;
      cout << "The strain energy decreased by: " << setprecision(12)
           << (init_energy - fin_energy) * 100.0 / init_energy << " %." << endl;
   }

   // 23. Visualize the final mesh and metric values.
   if (visualization)
   {
      char title[] = "Final metric values";
      vis_tmop_metric_p(mesh_poly_deg, *metric, *target_c, *pmesh, title, 600);
   }

   // 23. Visualize the mesh displacement.
   if (visualization)
   {
      x0 -= x;
      socketstream sock;
      if (myid == 0)
      {
         sock.open("localhost", 19916);
         sock << "solution\n";
      }
      pmesh->PrintAsOne(sock);
      x0.SaveAsOne(sock);
      if (myid == 0)
      {
         sock << "window_title 'Displacements'\n"
              << "window_geometry "
              << 1200 << " " << 0 << " " << 600 << " " << 600 << "\n"
              << "keys jRmclA" << endl;
      }
   }

   // 24. Free the used memory.
   delete S;
   delete target_c2;
   delete metric2;
   delete coeff1;
   delete target_c;
   delete adapt_coeff;
   delete metric;
   delete pfespace;
   delete fec;
   delete pmesh;

   MPI_Finalize();
   return 0;
}

// Defined with respect to the icf mesh.
double weight_fun(const Vector &x)
{
   const double r = sqrt(x(0)*x(0) + x(1)*x(1) + 1e-12);
   const double den = 0.002;
   double l2 = 0.2 + 0.5 * (std::tanh((r-0.16)/den) - std::tanh((r-0.17)/den)
                            + std::tanh((r-0.23)/den) - std::tanh((r-0.24)/den));
   return l2;
}

void DiffuseField(ParGridFunction &field, int smooth_steps)
{
   //Setup the Laplacian operator
   ParBilinearForm *Lap = new ParBilinearForm(field.ParFESpace());
   Lap->AddDomainIntegrator(new DiffusionIntegrator());
   Lap->Assemble();
   Lap->Finalize();
   HypreParMatrix *A = Lap->ParallelAssemble();

   HypreSmoother *S = new HypreSmoother(*A,0,smooth_steps);
   S->iterative_mode = true;

   Vector tmp(A->Width());
   field.SetTrueVector();
   Vector fieldtrue = field.GetTrueVector();
   tmp = 0.0;
   S->Mult(tmp, fieldtrue);

   field.SetFromTrueDofs(fieldtrue);

   delete S;
   delete Lap;
}<|MERGE_RESOLUTION|>--- conflicted
+++ resolved
@@ -160,7 +160,6 @@
    val = std::min(1.,val);
 
    return val * small + (1.0 - val) * big;
-<<<<<<< HEAD
 }
 
 double disc_values(const Vector &x)
@@ -222,8 +221,6 @@
    v[0] = l1/pow(l2*l3,0.5);
    v[1] = l2/pow(l1*l3,0.5);
    v[2] = l3/pow(l2*l1,0.5);
-=======
->>>>>>> da7c42ba
 }
 
 class HessianCoefficient : public MatrixCoefficient
@@ -255,11 +252,7 @@
          K(1, 0) = 0.0;
          K(1, 1) = 1.0;
       }
-<<<<<<< HEAD
-      else if (metric == 14) //Size + Alignment
-=======
       else if (metric == 14) // Size + Alignment
->>>>>>> da7c42ba
       {
          const double xc = pos(0), yc = pos(1);
          double theta = M_PI * yc * (1.0 - yc) * cos(2 * M_PI * xc);
@@ -272,11 +265,7 @@
 
          K *= alpha_bar;
       }
-<<<<<<< HEAD
-      else if (metric == 87) //Shape + Size + Alignment
-=======
       else if (metric == 87) // Shape + Size + Alignment
->>>>>>> da7c42ba
       {
          Vector x = pos;
          double xc = x(0)-0.5, yc = x(1)-0.5;
@@ -295,10 +284,6 @@
                       - std::tanh((tfac*(yc) + s2*std::sin(s1*M_PI*xc)) - 1);
          if (wgt > 1) { wgt = 1; }
          if (wgt < 0) { wgt = 0; }
-<<<<<<< HEAD
-=======
-         double  val = wgt;
->>>>>>> da7c42ba
 
          xc = pos(0), yc = pos(1);
          double theta = M_PI * (yc) * (1.0 - yc) * cos(2 * M_PI * xc);
@@ -308,11 +293,7 @@
          K(0, 1) = -sin(theta);
          K(1, 1) =  cos(theta);
 
-<<<<<<< HEAD
          double asp_ratio_tar = 0.1 + 1*(1-wgt)*(1-wgt);
-=======
-         double asp_ratio_tar = 0.1 + 1*(1-val)*(1-val);
->>>>>>> da7c42ba
 
          K(0, 0) *=  1/pow(asp_ratio_tar,0.5);
          K(1, 0) *=  1/pow(asp_ratio_tar,0.5);
@@ -620,7 +601,6 @@
 #else
          tc->SetAdaptivityEvaluator(new AdvectorCG);
 #endif
-<<<<<<< HEAD
          tc->SetParDiscreteTargetSize(size);
          tc->FinalizeParDiscreteTargetSpec();
          target_c = tc;
@@ -778,9 +758,6 @@
 
          tc->SetParDiscreteTargetAspectRatio(aspr3d);
          tc->FinalizeParDiscreteTargetSpec();
-=======
-         tc->SetParDiscreteTargetSpec(size);
->>>>>>> da7c42ba
          target_c = tc;
          break;
       }
@@ -865,7 +842,6 @@
    else { a.AddDomainIntegrator(he_nlf_integ); }
 
    const double init_energy = a.GetParGridFunctionEnergy(x);
-   //std::cout << init_energy << " k10initenergy\n";
 
    // 16. Visualize the starting mesh and metric values.
    if (visualization)
