--- conflicted
+++ resolved
@@ -151,11 +151,8 @@
 MFEM_USE_SIMD          = NO
 MFEM_USE_ADIOS2        = NO
 MFEM_USE_MKL_CPARDISO  = NO
-<<<<<<< HEAD
 MFEM_USE_BENCHMARK     = NO
-=======
 MFEM_USE_PARELAG       = NO
->>>>>>> 1e82e223
 
 # MPI library compile and link flags
 # These settings are used only when building MFEM with MPI + HIP
