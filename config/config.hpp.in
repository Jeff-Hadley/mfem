--- conflicted
+++ resolved
@@ -112,18 +112,9 @@
 // Enable MFEM functionality based on the PUMI library
 // #define MFEM_USE_PUMI
 
-<<<<<<< HEAD
 // Enable MFEM functionality based on the HIOP library.
 // #define MFEM_USE_HIOP
 
-// Windows specific options
-#ifdef _WIN32
-// Macro needed to get defines like M_PI from <cmath>. (Visual Studio C++ only?)
-#define _USE_MATH_DEFINES
-#endif
-
-=======
->>>>>>> 7b0c974f
 // Version of HYPRE used for building MFEM.
 // #define MFEM_HYPRE_VERSION @MFEM_HYPRE_VERSION@
 
