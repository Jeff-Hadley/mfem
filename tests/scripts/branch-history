#!/usr/bin/env perl

# Copyright (c) 2010-2020, Lawrence Livermore National Security, LLC. Produced
# at the Lawrence Livermore National Laboratory. All Rights reserved. See files
# LICENSE and NOTICE for details. LLNL-CODE-806117.
#
# This file is part of the MFEM library. For more information and source code
# availability visit https://mfem.org.
#
# MFEM is free software; you can redistribute it and/or modify it under the
# terms of the BSD-3 license. We welcome feedback and contributions, see file
# CONTRIBUTING.md for details.

use strict;
use File::Basename;
use Cwd;

# Print usage information and exit with status code passed as argument
sub usage {
  printf STDOUT <<EOF;

   $0 [-h|--help]
   $0 {mfem_dir}

   where: {mfem_dir}  is the MFEM source directory [default value: ../..]
          -h|--help   prints this usage information and exits

   This script checks if the current branch history, defined as the commits that
   will be merged in master (those shown in a GitHub PR), contains unusually
   large files, unusually large number of changes in a commit, unusually large
   number of commits, etc.

   Example usage: $0

EOF
<<<<<<< HEAD
    exit 0;
  } elsif ($flag eq "../..") {
    ;
  } else {
    printf STDERR "Unknown command line argument $flag\n";
    exit 1;
=======
  exit $_[0];
}

my $mfem_dir = "../..";

if (scalar @ARGV > 2) {
  printf STDERR "Error: too many command line arguments\n";
  usage 1;
}

while (my $opt = shift) {
  if ($opt) {
    if ($opt eq "-h" || $opt eq "--help") {
      usage 0;
    } else {
      $mfem_dir = $opt;
    }
>>>>>>> 506d975c
  }
}

my $cur_dir = getcwd;
if (!chdir $mfem_dir) {
  printf STDERR "Error: invalid value for mfem_dir: $mfem_dir\n";
  usage 1;
}

# Maximum number of acceptable commits in the branch
my $branch_max_commits = 200;
# Maximum number of acceptable files changed in any commit in the branch
my $commit_max_files_changed = 50;
# Maximum acceptable size (in K) of any git blob in the branch
my $max_blob_kb = 200;
# Maximum acceptable size (in K) of any commit in the branch
my $max_commit_kb = 400;
# Maximum acceptable size (in K) of the sum of the commit sizes in the branch
my $max_branch_kb = 1000;

my $status = 0; # Return code

# Get SHA hash of all commits in this branch
my @commits = split /\n/, `git log --pretty=format:%H master..HEAD`;

# Check if total number of commits in this branch exceeds the maximum allowable
my $ncommits = scalar @commits;
if ($ncommits > $branch_max_commits) {
  printf STDERR
    "\033[31mNumber of commits in this branch (%d) exceeds maximum allowable (%d).\033[0m\n",
    $ncommits, $branch_max_commits;
  $status = 1;
}

# Print SHA in blue
sub print_sha {
  printf STDERR "\033[34m    ^---> SHA: %s\033[0m\n", $_[0];
}

sub formatSize {
  my $size = shift;
  my $exp = 0;
  my $units = [qw(B KB MB GB TB PB)];
  for (@$units) {
    last if $size < 1024;
    $size /= 1024;
    $exp++;
  }
  return sprintf("%.2f %s", $size, $units->[$exp]);
}

# Loop over each commit in this branch, and check for large diffs
my $total_size = 0;
foreach my $sha (@commits) {
  my @blobs = `git diff-tree -r --no-commit-id $sha`;
  my $nfiles_changed = scalar @blobs;
  if ($nfiles_changed > $commit_max_files_changed) {
    printf STDERR
      "\033[31mNumber of files changed in one commit (%d) exceeds maximum allowable (%d).\033[0m\n",
      $nfiles_changed, $commit_max_files_changed;
    print_sha($sha);
    $status = 1;
  }
  # Accumulate size of each commit in bytes
  my $commit_size = 0;
  foreach my $blob (@blobs) {
    my @blob_split = (split /\s/, $blob);
    my $src = @blob_split[2];
    my $dst = @blob_split[3];
    my $mode = @blob_split[4];
    my $fname = @blob_split[5];

    my $blob_size = 0;
    # File was added
    if ($mode eq "A") { $blob_size += int(`git cat-file -s $dst`); }
    # File was copied
    elsif ($mode =~ m/C\d*/) { $blob_size += int(`git cat-file -s $dst`); }
    elsif ($mode eq "D") { }
    # File was modified, use the gzip'ed diff as a proxy of the required git storage
    elsif ($mode =~ m/M\d*/) { $blob_size += int(`git diff -U0 --binary $src $dst | gzip -c | wc -c`); }
    elsif ($mode =~ m/R\d*/) { }
    elsif ($mode eq "T") { }
    elsif ($mode eq "U") { }
    else { die "Unknown git status letter." }
    if ($blob_size > $max_blob_kb*1024) {
      $status = 1;
      printf STDERR "\033[31mLarge change of size %s in file %s.\033[0m\n", formatSize($blob_size), $fname;
      print_sha($sha);
    }
    $commit_size += $blob_size;
  }
  if ($commit_size > $max_commit_kb*1024) {
    $status = 1;
    printf STDERR "\033[31mLarge commit of size %s.\033[0m\n", formatSize($commit_size);
    print_sha($sha);
  }
  $total_size += $commit_size;
}

if ($total_size > $max_branch_kb*1024) {
  printf STDERR "\033[31mLarge total branch size: %s.\033[0m\n", formatSize($total_size);
  $status = 1;
}

if ($status) {
  chdir $cur_dir;
  my $testname = basename $0;
  open(my $f, '>', "$testname.msg");
  print $f <<EOF;

The failure of this script indicates that large files or a large number of files
have been added or committed in the current branch history.

This could be OK, in certain cases, but it could also be a sign that large files
have accidentally been committed.

To address this error, examine the listed files and commits to make sure all
large changes were intentional. If there is a wrong commit that has to be
deleted, please either:

1) Recreate the branch without that commit.
2) Indicate that the branch should be squash-merged

or contact a member of the MFEM team for help if you have questions.

EOF
}

exit $status;<|MERGE_RESOLUTION|>--- conflicted
+++ resolved
@@ -33,14 +33,6 @@
    Example usage: $0
 
 EOF
-<<<<<<< HEAD
-    exit 0;
-  } elsif ($flag eq "../..") {
-    ;
-  } else {
-    printf STDERR "Unknown command line argument $flag\n";
-    exit 1;
-=======
   exit $_[0];
 }
 
@@ -58,7 +50,6 @@
     } else {
       $mfem_dir = $opt;
     }
->>>>>>> 506d975c
   }
 }
 
