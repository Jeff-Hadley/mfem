--- conflicted
+++ resolved
@@ -510,231 +510,227 @@
    double cg_rtol = 1e-14;
    double tol = 1e-9;
 
+   Mesh mesh(n, n, n, Element::HEXAHEDRON, 1, 2.0, 3.0, 5.0);
+
    FunctionCoefficient f3_coef(f3);
    FunctionCoefficient q3_coef(q3);
    FunctionCoefficient qf3_coef(qf3);
 
-   for (int type = (int)Element::TETRAHEDRON;
-        type <= (int)Element::HEXAHEDRON; type++)
+   SECTION("Operators on H1")
    {
-      Mesh mesh(n, n, n, (Element::Type)type, 1, 2.0, 3.0, 5.0);
-
-      SECTION("Operators on H1 for element type " + std::to_string(type))
+      H1_FECollection    fec_h1(order, dim);
+      FiniteElementSpace fespace_h1(&mesh, &fec_h1);
+
+      GridFunction f_h1(&fespace_h1); f_h1.ProjectCoefficient(f3_coef);
+
+      SECTION("Mapping H1 to L2")
+      {
+         L2_FECollection    fec_l2(order - 1, dim);
+         FiniteElementSpace fespace_l2(&mesh, &fec_l2);
+
+         BilinearForm m_l2(&fespace_l2);
+         m_l2.AddDomainIntegrator(new MassIntegrator());
+         m_l2.Assemble();
+         m_l2.Finalize();
+
+         GridFunction g_l2(&fespace_l2);
+
+         Vector tmp_l2(fespace_l2.GetNDofs());
+
+         SECTION("Without Coefficient")
+         {
+            MixedBilinearForm blf(&fespace_h1, &fespace_l2);
+            blf.AddDomainIntegrator(new MixedScalarMassIntegrator());
+            blf.Assemble();
+            blf.Finalize();
+
+            blf.Mult(f_h1,tmp_l2); g_l2 = 0.0;
+            CG(m_l2, tmp_l2, g_l2, 0, 200, cg_rtol * cg_rtol, 0.0);
+
+            REQUIRE( g_l2.ComputeL2Error(f3_coef) < tol );
+
+            MixedBilinearForm blfw(&fespace_l2, &fespace_h1);
+            blfw.AddDomainIntegrator(new MixedScalarMassIntegrator());
+            blfw.Assemble();
+            blfw.Finalize();
+
+            SparseMatrix * blfT = Transpose(blfw.SpMat());
+            SparseMatrix * diff = Add(1.0,blf.SpMat(),-1.0,*blfT);
+
+            REQUIRE( diff->MaxNorm() < tol );
+
+            delete blfT;
+            delete diff;
+         }
+         SECTION("With Coefficient")
+         {
+            MixedBilinearForm blf(&fespace_h1, &fespace_l2);
+            blf.AddDomainIntegrator(new MixedScalarMassIntegrator(q3_coef));
+            blf.Assemble();
+            blf.Finalize();
+
+            blf.Mult(f_h1,tmp_l2); g_l2 = 0.0;
+            CG(m_l2, tmp_l2, g_l2, 0, 200, cg_rtol * cg_rtol, 0.0);
+
+            REQUIRE( g_l2.ComputeL2Error(qf3_coef) < tol );
+
+            MixedBilinearForm blfw(&fespace_l2, &fespace_h1);
+            blfw.AddDomainIntegrator(new MixedScalarMassIntegrator(q3_coef));
+            blfw.Assemble();
+            blfw.Finalize();
+
+            SparseMatrix * blfT = Transpose(blfw.SpMat());
+            SparseMatrix * diff = Add(1.0,blf.SpMat(),-1.0,*blfT);
+
+            REQUIRE( diff->MaxNorm() < tol );
+
+            delete blfT;
+            delete diff;
+         }
+      }
+      SECTION("Mapping H1 to H1")
+      {
+         BilinearForm m_h1(&fespace_h1);
+         m_h1.AddDomainIntegrator(new MassIntegrator());
+         m_h1.Assemble();
+         m_h1.Finalize();
+
+         GridFunction g_h1(&fespace_h1);
+
+         Vector tmp_h1(fespace_h1.GetNDofs());
+
+         SECTION("Without Coefficient")
+         {
+            MixedBilinearForm blf(&fespace_h1, &fespace_h1);
+            blf.AddDomainIntegrator(new MixedScalarMassIntegrator());
+            blf.Assemble();
+            blf.Finalize();
+
+            blf.Mult(f_h1,tmp_h1); g_h1 = 0.0;
+            CG(m_h1, tmp_h1, g_h1, 0, 200, cg_rtol * cg_rtol, 0.0);
+
+            REQUIRE( g_h1.ComputeL2Error(f3_coef) < tol );
+         }
+         SECTION("With Coefficient")
+         {
+            MixedBilinearForm blf(&fespace_h1, &fespace_h1);
+            blf.AddDomainIntegrator(new MixedScalarMassIntegrator(q3_coef));
+            blf.Assemble();
+            blf.Finalize();
+
+            blf.Mult(f_h1,tmp_h1); g_h1 = 0.0;
+            CG(m_h1, tmp_h1, g_h1, 0, 200, cg_rtol * cg_rtol, 0.0);
+
+            REQUIRE( g_h1.ComputeL2Error(qf3_coef) < tol );
+         }
+      }
+   }
+   SECTION("Operators on L2")
+   {
+      L2_FECollection    fec_l2(order, dim);
+      FiniteElementSpace fespace_l2(&mesh, &fec_l2);
+
+      GridFunction f_l2(&fespace_l2); f_l2.ProjectCoefficient(f3_coef);
+
+      SECTION("Mapping L2 to L2")
+      {
+         BilinearForm m_l2(&fespace_l2);
+         m_l2.AddDomainIntegrator(new MassIntegrator());
+         m_l2.Assemble();
+         m_l2.Finalize();
+
+         GridFunction g_l2(&fespace_l2);
+
+         Vector tmp_l2(fespace_l2.GetNDofs());
+
+         SECTION("Without Coefficient")
+         {
+            MixedBilinearForm blf(&fespace_l2, &fespace_l2);
+            blf.AddDomainIntegrator(new MixedScalarMassIntegrator());
+            blf.Assemble();
+            blf.Finalize();
+
+            blf.Mult(f_l2,tmp_l2); g_l2 = 0.0;
+            CG(m_l2, tmp_l2, g_l2, 0, 200, cg_rtol * cg_rtol, 0.0);
+
+            REQUIRE( g_l2.ComputeL2Error(f3_coef) < tol );
+         }
+         SECTION("With Coefficient")
+         {
+            MixedBilinearForm blf(&fespace_l2, &fespace_l2);
+            blf.AddDomainIntegrator(new MixedScalarMassIntegrator(q3_coef));
+            blf.Assemble();
+            blf.Finalize();
+
+            blf.Mult(f_l2,tmp_l2); g_l2 = 0.0;
+            CG(m_l2, tmp_l2, g_l2, 0, 200, cg_rtol * cg_rtol, 0.0);
+
+            REQUIRE( g_l2.ComputeL2Error(qf3_coef) < tol );
+         }
+      }
+      SECTION("Mapping L2 to H1")
       {
          H1_FECollection    fec_h1(order, dim);
          FiniteElementSpace fespace_h1(&mesh, &fec_h1);
 
-         GridFunction f_h1(&fespace_h1); f_h1.ProjectCoefficient(f3_coef);
-
-         SECTION("Mapping H1 to L2")
-         {
-            L2_FECollection    fec_l2(order - 1, dim);
-            FiniteElementSpace fespace_l2(&mesh, &fec_l2);
-
-            BilinearForm m_l2(&fespace_l2);
-            m_l2.AddDomainIntegrator(new MassIntegrator());
-            m_l2.Assemble();
-            m_l2.Finalize();
-
-            GridFunction g_l2(&fespace_l2);
-
-            Vector tmp_l2(fespace_l2.GetNDofs());
-
-            SECTION("Without Coefficient")
-            {
-               MixedBilinearForm blf(&fespace_h1, &fespace_l2);
-               blf.AddDomainIntegrator(new MixedScalarMassIntegrator());
-               blf.Assemble();
-               blf.Finalize();
-
-               blf.Mult(f_h1,tmp_l2); g_l2 = 0.0;
-               CG(m_l2, tmp_l2, g_l2, 0, 200, cg_rtol * cg_rtol, 0.0);
-
-               REQUIRE( g_l2.ComputeL2Error(f3_coef) < tol );
-
-               MixedBilinearForm blfw(&fespace_l2, &fespace_h1);
-               blfw.AddDomainIntegrator(new MixedScalarMassIntegrator());
-               blfw.Assemble();
-               blfw.Finalize();
-
-               SparseMatrix * blfT = Transpose(blfw.SpMat());
-               SparseMatrix * diff = Add(1.0,blf.SpMat(),-1.0,*blfT);
-
-               REQUIRE( diff->MaxNorm() < tol );
-
-               delete blfT;
-               delete diff;
-            }
-            SECTION("With Coefficient")
-            {
-               MixedBilinearForm blf(&fespace_h1, &fespace_l2);
-               blf.AddDomainIntegrator(new MixedScalarMassIntegrator(q3_coef));
-               blf.Assemble();
-               blf.Finalize();
-
-               blf.Mult(f_h1,tmp_l2); g_l2 = 0.0;
-               CG(m_l2, tmp_l2, g_l2, 0, 200, cg_rtol * cg_rtol, 0.0);
-
-               REQUIRE( g_l2.ComputeL2Error(qf3_coef) < tol );
-
-               MixedBilinearForm blfw(&fespace_l2, &fespace_h1);
-               blfw.AddDomainIntegrator(new MixedScalarMassIntegrator(q3_coef));
-               blfw.Assemble();
-               blfw.Finalize();
-
-               SparseMatrix * blfT = Transpose(blfw.SpMat());
-               SparseMatrix * diff = Add(1.0,blf.SpMat(),-1.0,*blfT);
-
-               REQUIRE( diff->MaxNorm() < tol );
-
-               delete blfT;
-               delete diff;
-            }
-         }
-         SECTION("Mapping H1 to H1")
-         {
-            BilinearForm m_h1(&fespace_h1);
-            m_h1.AddDomainIntegrator(new MassIntegrator());
-            m_h1.Assemble();
-            m_h1.Finalize();
-
-            GridFunction g_h1(&fespace_h1);
-
-            Vector tmp_h1(fespace_h1.GetNDofs());
-
-            SECTION("Without Coefficient")
-            {
-               MixedBilinearForm blf(&fespace_h1, &fespace_h1);
-               blf.AddDomainIntegrator(new MixedScalarMassIntegrator());
-               blf.Assemble();
-               blf.Finalize();
-
-               blf.Mult(f_h1,tmp_h1); g_h1 = 0.0;
-               CG(m_h1, tmp_h1, g_h1, 0, 200, cg_rtol * cg_rtol, 0.0);
-
-               REQUIRE( g_h1.ComputeL2Error(f3_coef) < tol );
-            }
-            SECTION("With Coefficient")
-            {
-               MixedBilinearForm blf(&fespace_h1, &fespace_h1);
-               blf.AddDomainIntegrator(new MixedScalarMassIntegrator(q3_coef));
-               blf.Assemble();
-               blf.Finalize();
-
-               blf.Mult(f_h1,tmp_h1); g_h1 = 0.0;
-               CG(m_h1, tmp_h1, g_h1, 0, 200, cg_rtol * cg_rtol, 0.0);
-
-               REQUIRE( g_h1.ComputeL2Error(qf3_coef) < tol );
-            }
-         }
-      }
-      SECTION("Operators on L2 for element type " + std::to_string(type))
-      {
-         L2_FECollection    fec_l2(order, dim);
-         FiniteElementSpace fespace_l2(&mesh, &fec_l2);
-
-         GridFunction f_l2(&fespace_l2); f_l2.ProjectCoefficient(f3_coef);
-
-         SECTION("Mapping L2 to L2")
-         {
-            BilinearForm m_l2(&fespace_l2);
-            m_l2.AddDomainIntegrator(new MassIntegrator());
-            m_l2.Assemble();
-            m_l2.Finalize();
-
-            GridFunction g_l2(&fespace_l2);
-
-            Vector tmp_l2(fespace_l2.GetNDofs());
-
-            SECTION("Without Coefficient")
-            {
-               MixedBilinearForm blf(&fespace_l2, &fespace_l2);
-               blf.AddDomainIntegrator(new MixedScalarMassIntegrator());
-               blf.Assemble();
-               blf.Finalize();
-
-               blf.Mult(f_l2,tmp_l2); g_l2 = 0.0;
-               CG(m_l2, tmp_l2, g_l2, 0, 200, cg_rtol * cg_rtol, 0.0);
-
-               REQUIRE( g_l2.ComputeL2Error(f3_coef) < tol );
-            }
-            SECTION("With Coefficient")
-            {
-               MixedBilinearForm blf(&fespace_l2, &fespace_l2);
-               blf.AddDomainIntegrator(new MixedScalarMassIntegrator(q3_coef));
-               blf.Assemble();
-               blf.Finalize();
-
-               blf.Mult(f_l2,tmp_l2); g_l2 = 0.0;
-               CG(m_l2, tmp_l2, g_l2, 0, 200, cg_rtol * cg_rtol, 0.0);
-
-               REQUIRE( g_l2.ComputeL2Error(qf3_coef) < tol );
-            }
-         }
-         SECTION("Mapping L2 to H1")
-         {
-            H1_FECollection    fec_h1(order, dim);
-            FiniteElementSpace fespace_h1(&mesh, &fec_h1);
-
-            BilinearForm m_h1(&fespace_h1);
-            m_h1.AddDomainIntegrator(new MassIntegrator());
-            m_h1.Assemble();
-            m_h1.Finalize();
-
-            GridFunction g_h1(&fespace_h1);
-
-            Vector tmp_h1(fespace_h1.GetNDofs());
-
-            SECTION("Without Coefficient")
-            {
-               MixedBilinearForm blf(&fespace_l2, &fespace_h1);
-               blf.AddDomainIntegrator(new MixedScalarMassIntegrator());
-               blf.Assemble();
-               blf.Finalize();
-
-               blf.Mult(f_l2,tmp_h1); g_h1 = 0.0;
-               CG(m_h1, tmp_h1, g_h1, 0, 200, cg_rtol * cg_rtol, 0.0);
-
-               REQUIRE( g_h1.ComputeL2Error(f3_coef) < tol );
-
-               MixedBilinearForm blfw(&fespace_h1, &fespace_l2);
-               blfw.AddDomainIntegrator(new MixedScalarMassIntegrator());
-               blfw.Assemble();
-               blfw.Finalize();
-
-               SparseMatrix * blfT = Transpose(blfw.SpMat());
-               SparseMatrix * diff = Add(1.0,blf.SpMat(),-1.0,*blfT);
-
-               REQUIRE( diff->MaxNorm() < tol );
-
-               delete blfT;
-               delete diff;
-            }
-            SECTION("With Coefficient")
-            {
-               MixedBilinearForm blf(&fespace_l2, &fespace_h1);
-               blf.AddDomainIntegrator(new MixedScalarMassIntegrator(q3_coef));
-               blf.Assemble();
-               blf.Finalize();
-
-               blf.Mult(f_l2,tmp_h1); g_h1 = 0.0;
-               CG(m_h1, tmp_h1, g_h1, 0, 200, cg_rtol * cg_rtol, 0.0);
-
-               REQUIRE( g_h1.ComputeL2Error(qf3_coef) < tol );
-
-               MixedBilinearForm blfw(&fespace_h1, &fespace_l2);
-               blfw.AddDomainIntegrator(new MixedScalarMassIntegrator(q3_coef));
-               blfw.Assemble();
-               blfw.Finalize();
-
-               SparseMatrix * blfT = Transpose(blfw.SpMat());
-               SparseMatrix * diff = Add(1.0,blf.SpMat(),-1.0,*blfT);
-
-               REQUIRE( diff->MaxNorm() < tol );
-
-               delete blfT;
-               delete diff;
-            }
+         BilinearForm m_h1(&fespace_h1);
+         m_h1.AddDomainIntegrator(new MassIntegrator());
+         m_h1.Assemble();
+         m_h1.Finalize();
+
+         GridFunction g_h1(&fespace_h1);
+
+         Vector tmp_h1(fespace_h1.GetNDofs());
+
+         SECTION("Without Coefficient")
+         {
+            MixedBilinearForm blf(&fespace_l2, &fespace_h1);
+            blf.AddDomainIntegrator(new MixedScalarMassIntegrator());
+            blf.Assemble();
+            blf.Finalize();
+
+            blf.Mult(f_l2,tmp_h1); g_h1 = 0.0;
+            CG(m_h1, tmp_h1, g_h1, 0, 200, cg_rtol * cg_rtol, 0.0);
+
+            REQUIRE( g_h1.ComputeL2Error(f3_coef) < tol );
+
+            MixedBilinearForm blfw(&fespace_h1, &fespace_l2);
+            blfw.AddDomainIntegrator(new MixedScalarMassIntegrator());
+            blfw.Assemble();
+            blfw.Finalize();
+
+            SparseMatrix * blfT = Transpose(blfw.SpMat());
+            SparseMatrix * diff = Add(1.0,blf.SpMat(),-1.0,*blfT);
+
+            REQUIRE( diff->MaxNorm() < tol );
+
+            delete blfT;
+            delete diff;
+         }
+         SECTION("With Coefficient")
+         {
+            MixedBilinearForm blf(&fespace_l2, &fespace_h1);
+            blf.AddDomainIntegrator(new MixedScalarMassIntegrator(q3_coef));
+            blf.Assemble();
+            blf.Finalize();
+
+            blf.Mult(f_l2,tmp_h1); g_h1 = 0.0;
+            CG(m_h1, tmp_h1, g_h1, 0, 200, cg_rtol * cg_rtol, 0.0);
+
+            REQUIRE( g_h1.ComputeL2Error(qf3_coef) < tol );
+
+            MixedBilinearForm blfw(&fespace_h1, &fespace_l2);
+            blfw.AddDomainIntegrator(new MixedScalarMassIntegrator(q3_coef));
+            blfw.Assemble();
+            blfw.Finalize();
+
+            SparseMatrix * blfT = Transpose(blfw.SpMat());
+            SparseMatrix * diff = Add(1.0,blf.SpMat(),-1.0,*blfT);
+
+            REQUIRE( diff->MaxNorm() < tol );
+
+            delete blfT;
+            delete diff;
          }
       }
    }
@@ -748,7 +744,9 @@
 {
    int order = 2, n = 1, dim = 3;
    double cg_rtol = 1e-14;
-   double tol = 1e-5;
+   double tol = 1e-9;
+
+   Mesh mesh(n, n, n, Element::HEXAHEDRON, 1, 2.0, 3.0, 5.0);
 
    VectorFunctionCoefficient  F3_coef(dim, F3);
    FunctionCoefficient        q3_coef(q3);
@@ -759,639 +757,601 @@
    VectorFunctionCoefficient DF3_coef(dim, DF3);
    VectorFunctionCoefficient MF3_coef(dim, MF3);
 
-   for (int type = (int)Element::TETRAHEDRON;
-        type <= (int)Element::HEXAHEDRON; type++)
+   SECTION("Operators on ND")
    {
-      Mesh mesh(n, n, n, (Element::Type)type, 1, 2.0, 3.0, 5.0);
-
-      SECTION("Operators on ND for element type " + std::to_string(type))
-      {
-         ND_FECollection    fec_nd(order, dim);
-         FiniteElementSpace fespace_nd(&mesh, &fec_nd);
-
-         GridFunction f_nd(&fespace_nd); f_nd.ProjectCoefficient(F3_coef);
-
-         SECTION("Mapping ND to RT")
-         {
+      ND_FECollection    fec_nd(order, dim);
+      FiniteElementSpace fespace_nd(&mesh, &fec_nd);
+
+      GridFunction f_nd(&fespace_nd); f_nd.ProjectCoefficient(F3_coef);
+
+      SECTION("Mapping ND to RT")
+      {
+         {
+            // Tests requiring an RT space with same order of
+            // convergence as the ND space
+            RT_FECollection    fec_rt(order - 1, dim);
+            FiniteElementSpace fespace_rt(&mesh, &fec_rt);
+
+            BilinearForm m_rt(&fespace_rt);
+            m_rt.AddDomainIntegrator(new VectorFEMassIntegrator());
+            m_rt.Assemble();
+            m_rt.Finalize();
+
+            GridFunction g_rt(&fespace_rt);
+
+            Vector tmp_rt(fespace_rt.GetNDofs());
+
+            SECTION("Without Coefficient")
             {
-               // Tests requiring an RT space with same order of
-               // convergence as the ND space
-               RT_FECollection    fec_rt(order - 1, dim);
-               FiniteElementSpace fespace_rt(&mesh, &fec_rt);
-
-               BilinearForm m_rt(&fespace_rt);
-               m_rt.AddDomainIntegrator(new VectorFEMassIntegrator());
-               m_rt.Assemble();
-               m_rt.Finalize();
-
-               GSSmoother s_rt(m_rt.SpMat());
-
-               GridFunction g_rt(&fespace_rt);
-
-               Vector tmp_rt(fespace_rt.GetNDofs());
-
-               SECTION("Without Coefficient")
-               {
-                  MixedBilinearForm blf(&fespace_nd, &fespace_rt);
-                  blf.AddDomainIntegrator(new MixedVectorMassIntegrator());
-                  blf.Assemble();
-                  blf.Finalize();
-
-                  blf.Mult(f_nd,tmp_rt); g_rt = 0.0;
-                  PCG(m_rt, s_rt, tmp_rt, g_rt, 0, 200, cg_rtol * cg_rtol, 0.0);
-
-                  REQUIRE( g_rt.ComputeL2Error(F3_coef) < tol );
-
-                  MixedBilinearForm blfw(&fespace_rt, &fespace_nd);
-                  blfw.AddDomainIntegrator(new MixedVectorMassIntegrator());
-                  blfw.Assemble();
-                  blfw.Finalize();
-
-                  SparseMatrix * blfT = Transpose(blfw.SpMat());
-                  SparseMatrix * diff = Add(1.0,blf.SpMat(),-1.0,*blfT);
-
-                  REQUIRE( diff->MaxNorm() < tol );
-
-                  delete blfT;
-                  delete diff;
-
-                  MixedBilinearForm blfv(&fespace_nd, &fespace_rt);
-                  blfv.AddDomainIntegrator(new VectorFEMassIntegrator());
-                  blfv.Assemble();
-                  blfv.Finalize();
-
-                  SparseMatrix * diffv = Add(1.0,blf.SpMat(),-1.0,blfv.SpMat());
-
-                  REQUIRE( diffv->MaxNorm() < tol );
-
-                  delete diffv;
-               }
+               MixedBilinearForm blf(&fespace_nd, &fespace_rt);
+               blf.AddDomainIntegrator(new MixedVectorMassIntegrator());
+               blf.Assemble();
+               blf.Finalize();
+
+               blf.Mult(f_nd,tmp_rt); g_rt = 0.0;
+               CG(m_rt, tmp_rt, g_rt, 0, 200, cg_rtol * cg_rtol, 0.0);
+
+               REQUIRE( g_rt.ComputeL2Error(F3_coef) < tol );
+
+               MixedBilinearForm blfw(&fespace_rt, &fespace_nd);
+               blfw.AddDomainIntegrator(new MixedVectorMassIntegrator());
+               blfw.Assemble();
+               blfw.Finalize();
+
+               SparseMatrix * blfT = Transpose(blfw.SpMat());
+               SparseMatrix * diff = Add(1.0,blf.SpMat(),-1.0,*blfT);
+
+               REQUIRE( diff->MaxNorm() < tol );
+
+               delete blfT;
+               delete diff;
+
+               MixedBilinearForm blfv(&fespace_nd, &fespace_rt);
+               blfv.AddDomainIntegrator(new VectorFEMassIntegrator());
+               blfv.Assemble();
+               blfv.Finalize();
+
+               SparseMatrix * diffv = Add(1.0,blf.SpMat(),-1.0,blfv.SpMat());
+
+               REQUIRE( diffv->MaxNorm() < tol );
+
+               delete diffv;
             }
+         }
+         {
+            // Tests requiring a higher order RT space
+            RT_FECollection    fec_rt(order, dim);
+            FiniteElementSpace fespace_rt(&mesh, &fec_rt);
+
+            BilinearForm m_rt(&fespace_rt);
+            m_rt.AddDomainIntegrator(new VectorFEMassIntegrator());
+            m_rt.Assemble();
+            m_rt.Finalize();
+
+            GridFunction g_rt(&fespace_rt);
+
+            Vector tmp_rt(fespace_rt.GetNDofs());
+
+            SECTION("With Scalar Coefficient")
             {
-               // Tests requiring a higher order RT space
-               RT_FECollection    fec_rt(order, dim);
-               FiniteElementSpace fespace_rt(&mesh, &fec_rt);
-
-               BilinearForm m_rt(&fespace_rt);
-               m_rt.AddDomainIntegrator(new VectorFEMassIntegrator());
-               m_rt.Assemble();
-               m_rt.Finalize();
-
-               GSSmoother s_rt(m_rt.SpMat());
-
-               GridFunction g_rt(&fespace_rt);
-
-               Vector tmp_rt(fespace_rt.GetNDofs());
-
-               SECTION("With Scalar Coefficient")
-               {
-                  MixedBilinearForm blf(&fespace_nd, &fespace_rt);
-                  blf.AddDomainIntegrator(new MixedVectorMassIntegrator(q3_coef));
-                  blf.Assemble();
-                  blf.Finalize();
-
-                  blf.Mult(f_nd,tmp_rt); g_rt = 0.0;
-                  PCG(m_rt, s_rt, tmp_rt, g_rt, 0, 200, cg_rtol * cg_rtol, 0.0);
-
-                  REQUIRE( g_rt.ComputeL2Error(qF3_coef) < tol );
-
-                  MixedBilinearForm blfw(&fespace_rt, &fespace_nd);
-                  blfw.AddDomainIntegrator(new MixedVectorMassIntegrator(q3_coef));
-                  blfw.Assemble();
-                  blfw.Finalize();
-
-                  SparseMatrix * blfT = Transpose(blfw.SpMat());
-                  SparseMatrix * diff = Add(1.0,blf.SpMat(),-1.0,*blfT);
-
-                  REQUIRE( diff->MaxNorm() < tol );
-
-                  delete blfT;
-                  delete diff;
-               }
-               SECTION("With Diagonal Matrix Coefficient")
-               {
-                  MixedBilinearForm blf(&fespace_nd, &fespace_rt);
-                  blf.AddDomainIntegrator(new MixedVectorMassIntegrator(D3_coef));
-                  blf.Assemble();
-                  blf.Finalize();
-
-                  blf.Mult(f_nd,tmp_rt); g_rt = 0.0;
-                  PCG(m_rt, s_rt, tmp_rt, g_rt, 0, 200, cg_rtol * cg_rtol, 0.0);
-
-                  REQUIRE( g_rt.ComputeL2Error(DF3_coef) < tol );
-
-                  MixedBilinearForm blfw(&fespace_rt, &fespace_nd);
-                  blfw.AddDomainIntegrator(
-                     new MixedVectorMassIntegrator(D3_coef));
-                  blfw.Assemble();
-                  blfw.Finalize();
-
-                  SparseMatrix * blfT = Transpose(blfw.SpMat());
-                  SparseMatrix * diff = Add(1.0,blf.SpMat(),-1.0,*blfT);
-
-                  REQUIRE( diff->MaxNorm() < tol );
-
-                  delete blfT;
-                  delete diff;
-               }
-               SECTION("With Matrix Coefficient")
-               {
-                  MixedBilinearForm blf(&fespace_nd, &fespace_rt);
-                  blf.AddDomainIntegrator(new MixedVectorMassIntegrator(M3_coef));
-                  blf.Assemble();
-                  blf.Finalize();
-
-                  blf.Mult(f_nd,tmp_rt); g_rt = 0.0;
-                  PCG(m_rt, s_rt, tmp_rt, g_rt, 0, 200, cg_rtol * cg_rtol, 0.0);
-
-                  REQUIRE( g_rt.ComputeL2Error(MF3_coef) < tol );
-
-                  MixedBilinearForm blfw(&fespace_rt, &fespace_nd);
-                  blfw.AddDomainIntegrator(
-                     new MixedVectorMassIntegrator(MT3_coef));
-                  blfw.Assemble();
-                  blfw.Finalize();
-
-                  SparseMatrix * blfT = Transpose(blfw.SpMat());
-                  SparseMatrix * diff = Add(1.0,blf.SpMat(),-1.0,*blfT);
-
-                  REQUIRE( diff->MaxNorm() < tol );
-
-                  delete blfT;
-                  delete diff;
-               }
+               MixedBilinearForm blf(&fespace_nd, &fespace_rt);
+               blf.AddDomainIntegrator(new MixedVectorMassIntegrator(q3_coef));
+               blf.Assemble();
+               blf.Finalize();
+
+               blf.Mult(f_nd,tmp_rt); g_rt = 0.0;
+               CG(m_rt, tmp_rt, g_rt, 0, 200, cg_rtol * cg_rtol, 0.0);
+
+               REQUIRE( g_rt.ComputeL2Error(qF3_coef) < tol );
+
+               MixedBilinearForm blfw(&fespace_rt, &fespace_nd);
+               blfw.AddDomainIntegrator(new MixedVectorMassIntegrator(q3_coef));
+               blfw.Assemble();
+               blfw.Finalize();
+
+               SparseMatrix * blfT = Transpose(blfw.SpMat());
+               SparseMatrix * diff = Add(1.0,blf.SpMat(),-1.0,*blfT);
+
+               REQUIRE( diff->MaxNorm() < tol );
+
+               delete blfT;
+               delete diff;
             }
-         }
-         SECTION("Mapping ND to ND")
-         {
+            SECTION("With Diagonal Matrix Coefficient")
             {
-               // Tests requiring an ND test space with same order of
-               // convergence as the ND trial space
-
-               BilinearForm m_nd(&fespace_nd);
-               m_nd.AddDomainIntegrator(new VectorFEMassIntegrator());
-               m_nd.Assemble();
-               m_nd.Finalize();
-
-               GSSmoother s_nd(m_nd.SpMat());
-
-               GridFunction g_nd(&fespace_nd);
-
-               Vector tmp_nd(fespace_nd.GetNDofs());
-
-               SECTION("Without Coefficient")
-               {
-                  MixedBilinearForm blf(&fespace_nd, &fespace_nd);
-                  blf.AddDomainIntegrator(new MixedVectorMassIntegrator());
-                  blf.Assemble();
-                  blf.Finalize();
-
-                  blf.Mult(f_nd,tmp_nd); g_nd = 0.0;
-                  PCG(m_nd, s_nd, tmp_nd, g_nd, 0, 200, cg_rtol * cg_rtol, 0.0);
-
-                  REQUIRE( g_nd.ComputeL2Error(F3_coef) < tol );
-
-                  MixedBilinearForm blfw(&fespace_nd, &fespace_nd);
-                  blfw.AddDomainIntegrator(new MixedVectorMassIntegrator());
-                  blfw.Assemble();
-                  blfw.Finalize();
-
-                  SparseMatrix * blfT = Transpose(blfw.SpMat());
-                  SparseMatrix * diff = Add(1.0,blf.SpMat(),-1.0,*blfT);
-
-                  REQUIRE( diff->MaxNorm() < tol );
-
-                  delete blfT;
-                  delete diff;
-
-                  MixedBilinearForm blfv(&fespace_nd, &fespace_nd);
-                  blfv.AddDomainIntegrator(new VectorFEMassIntegrator());
-                  blfv.Assemble();
-                  blfv.Finalize();
-
-                  SparseMatrix * diffv = Add(1.0,blf.SpMat(),-1.0,blfv.SpMat());
-
-                  REQUIRE( diffv->MaxNorm() < tol );
-
-                  delete diffv;
-               }
+               MixedBilinearForm blf(&fespace_nd, &fespace_rt);
+               blf.AddDomainIntegrator(new MixedVectorMassIntegrator(D3_coef));
+               blf.Assemble();
+               blf.Finalize();
+
+               blf.Mult(f_nd,tmp_rt); g_rt = 0.0;
+               CG(m_rt, tmp_rt, g_rt, 0, 200, cg_rtol * cg_rtol, 0.0);
+
+               REQUIRE( g_rt.ComputeL2Error(DF3_coef) < tol );
+
+               MixedBilinearForm blfw(&fespace_rt, &fespace_nd);
+               blfw.AddDomainIntegrator(
+                  new MixedVectorMassIntegrator(D3_coef));
+               blfw.Assemble();
+               blfw.Finalize();
+
+               SparseMatrix * blfT = Transpose(blfw.SpMat());
+               SparseMatrix * diff = Add(1.0,blf.SpMat(),-1.0,*blfT);
+
+               REQUIRE( diff->MaxNorm() < tol );
+
+               delete blfT;
+               delete diff;
             }
+            SECTION("With Matrix Coefficient")
             {
-               // Tests requiring a higher order ND space
-               ND_FECollection    fec_ndp(order+1, dim);
-               FiniteElementSpace fespace_ndp(&mesh, &fec_ndp);
-
-               BilinearForm m_ndp(&fespace_ndp);
-               m_ndp.AddDomainIntegrator(new VectorFEMassIntegrator());
-               m_ndp.Assemble();
-               m_ndp.Finalize();
-
-               GSSmoother s_ndp(m_ndp.SpMat());
-
-               GridFunction g_ndp(&fespace_ndp);
-
-               Vector tmp_ndp(fespace_ndp.GetNDofs());
-
-               SECTION("With Scalar Coefficient")
-               {
-                  MixedBilinearForm blf(&fespace_nd, &fespace_ndp);
-                  blf.AddDomainIntegrator(new MixedVectorMassIntegrator(q3_coef));
-                  blf.Assemble();
-                  blf.Finalize();
-
-                  blf.Mult(f_nd,tmp_ndp); g_ndp = 0.0;
-                  PCG(m_ndp, s_ndp, tmp_ndp, g_ndp, 0, 200,
-                      cg_rtol * cg_rtol, 0.0);
-
-                  REQUIRE( g_ndp.ComputeL2Error(qF3_coef) < tol );
-
-                  MixedBilinearForm blfw(&fespace_ndp, &fespace_nd);
-                  blfw.AddDomainIntegrator(new MixedVectorMassIntegrator(q3_coef));
-                  blfw.Assemble();
-                  blfw.Finalize();
-
-                  SparseMatrix * blfT = Transpose(blfw.SpMat());
-                  SparseMatrix * diff = Add(1.0,blf.SpMat(),-1.0,*blfT);
-
-                  REQUIRE( diff->MaxNorm() < tol );
-
-                  delete blfT;
-                  delete diff;
-               }
-               SECTION("With Diagonal Matrix Coefficient")
-               {
-                  MixedBilinearForm blf(&fespace_nd, &fespace_ndp);
-                  blf.AddDomainIntegrator(new MixedVectorMassIntegrator(D3_coef));
-                  blf.Assemble();
-                  blf.Finalize();
-
-                  blf.Mult(f_nd,tmp_ndp); g_ndp = 0.0;
-                  PCG(m_ndp, s_ndp, tmp_ndp, g_ndp, 0, 200,
-                      cg_rtol * cg_rtol, 0.0);
-
-                  REQUIRE( g_ndp.ComputeL2Error(DF3_coef) < tol );
-
-                  MixedBilinearForm blfw(&fespace_ndp, &fespace_nd);
-                  blfw.AddDomainIntegrator(
-                     new MixedVectorMassIntegrator(D3_coef));
-                  blfw.Assemble();
-                  blfw.Finalize();
-
-                  SparseMatrix * blfT = Transpose(blfw.SpMat());
-                  SparseMatrix * diff = Add(1.0,blf.SpMat(),-1.0,*blfT);
-
-                  REQUIRE( diff->MaxNorm() < tol );
-
-                  delete blfT;
-                  delete diff;
-               }
-               SECTION("With Matrix Coefficient")
-               {
-                  MixedBilinearForm blf(&fespace_nd, &fespace_ndp);
-                  blf.AddDomainIntegrator(new MixedVectorMassIntegrator(M3_coef));
-                  blf.Assemble();
-                  blf.Finalize();
-
-                  blf.Mult(f_nd,tmp_ndp); g_ndp = 0.0;
-                  PCG(m_ndp, s_ndp, tmp_ndp, g_ndp, 0, 200,
-                      cg_rtol * cg_rtol, 0.0);
-
-                  REQUIRE( g_ndp.ComputeL2Error(MF3_coef) < tol );
-
-                  MixedBilinearForm blfw(&fespace_ndp, &fespace_nd);
-                  blfw.AddDomainIntegrator(
-                     new MixedVectorMassIntegrator(MT3_coef));
-                  blfw.Assemble();
-                  blfw.Finalize();
-
-                  SparseMatrix * blfT = Transpose(blfw.SpMat());
-                  SparseMatrix * diff = Add(1.0,blf.SpMat(),-1.0,*blfT);
-
-                  REQUIRE( diff->MaxNorm() < tol );
-
-                  delete blfT;
-                  delete diff;
-               }
+               MixedBilinearForm blf(&fespace_nd, &fespace_rt);
+               blf.AddDomainIntegrator(new MixedVectorMassIntegrator(M3_coef));
+               blf.Assemble();
+               blf.Finalize();
+
+               blf.Mult(f_nd,tmp_rt); g_rt = 0.0;
+               CG(m_rt, tmp_rt, g_rt, 0, 200, cg_rtol * cg_rtol, 0.0);
+
+               REQUIRE( g_rt.ComputeL2Error(MF3_coef) < tol );
+
+               MixedBilinearForm blfw(&fespace_rt, &fespace_nd);
+               blfw.AddDomainIntegrator(
+                  new MixedVectorMassIntegrator(MT3_coef));
+               blfw.Assemble();
+               blfw.Finalize();
+
+               SparseMatrix * blfT = Transpose(blfw.SpMat());
+               SparseMatrix * diff = Add(1.0,blf.SpMat(),-1.0,*blfT);
+
+               REQUIRE( diff->MaxNorm() < tol );
+
+               delete blfT;
+               delete diff;
             }
          }
       }
-      SECTION("Operators on RT for element type " + std::to_string(type))
-      {
-         RT_FECollection    fec_rt(order - 1, dim);
-         FiniteElementSpace fespace_rt(&mesh, &fec_rt);
-
-         GridFunction f_rt(&fespace_rt); f_rt.ProjectCoefficient(F3_coef);
-
-         SECTION("Mapping RT to ND")
-         {
+      SECTION("Mapping ND to ND")
+      {
+         {
+            // Tests requiring an ND test space with same order of
+            // convergence as the ND trial space
+
+            BilinearForm m_nd(&fespace_nd);
+            m_nd.AddDomainIntegrator(new VectorFEMassIntegrator());
+            m_nd.Assemble();
+            m_nd.Finalize();
+
+            GridFunction g_nd(&fespace_nd);
+
+            Vector tmp_nd(fespace_nd.GetNDofs());
+
+            SECTION("Without Coefficient")
             {
-               // Tests requiring an ND test space with same order of
-               // convergence as the RT trial space
-               ND_FECollection    fec_nd(order, dim);
-               FiniteElementSpace fespace_nd(&mesh, &fec_nd);
-
-               BilinearForm m_nd(&fespace_nd);
-               m_nd.AddDomainIntegrator(new VectorFEMassIntegrator());
-               m_nd.Assemble();
-               m_nd.Finalize();
-
-               GSSmoother s_nd(m_nd.SpMat());
-
-               GridFunction g_nd(&fespace_nd);
-
-               Vector tmp_nd(fespace_nd.GetNDofs());
-
-               SECTION("Without Coefficient")
-               {
-                  MixedBilinearForm blf(&fespace_rt, &fespace_nd);
-                  blf.AddDomainIntegrator(new MixedVectorMassIntegrator());
-                  blf.Assemble();
-                  blf.Finalize();
-
-                  blf.Mult(f_rt,tmp_nd); g_nd = 0.0;
-                  PCG(m_nd, s_nd, tmp_nd, g_nd, 0, 200, cg_rtol * cg_rtol, 0.0);
-
-                  REQUIRE( g_nd.ComputeL2Error(F3_coef) < tol );
-
-                  MixedBilinearForm blfw(&fespace_nd, &fespace_rt);
-                  blfw.AddDomainIntegrator(new MixedVectorMassIntegrator());
-                  blfw.Assemble();
-                  blfw.Finalize();
-
-                  SparseMatrix * blfT = Transpose(blfw.SpMat());
-                  SparseMatrix * diff = Add(1.0,blf.SpMat(),-1.0,*blfT);
-
-                  REQUIRE( diff->MaxNorm() < tol );
-
-                  delete blfT;
-                  delete diff;
-
-                  MixedBilinearForm blfv(&fespace_rt, &fespace_nd);
-                  blfv.AddDomainIntegrator(new VectorFEMassIntegrator());
-                  blfv.Assemble();
-                  blfv.Finalize();
-
-                  SparseMatrix * diffv = Add(1.0,blf.SpMat(),-1.0,blfv.SpMat());
-
-                  REQUIRE( diffv->MaxNorm() < tol );
-
-                  delete diffv;
-               }
+               MixedBilinearForm blf(&fespace_nd, &fespace_nd);
+               blf.AddDomainIntegrator(new MixedVectorMassIntegrator());
+               blf.Assemble();
+               blf.Finalize();
+
+               blf.Mult(f_nd,tmp_nd); g_nd = 0.0;
+               CG(m_nd, tmp_nd, g_nd, 0, 200, cg_rtol * cg_rtol, 0.0);
+
+               REQUIRE( g_nd.ComputeL2Error(F3_coef) < tol );
+
+               MixedBilinearForm blfw(&fespace_nd, &fespace_nd);
+               blfw.AddDomainIntegrator(new MixedVectorMassIntegrator());
+               blfw.Assemble();
+               blfw.Finalize();
+
+               SparseMatrix * blfT = Transpose(blfw.SpMat());
+               SparseMatrix * diff = Add(1.0,blf.SpMat(),-1.0,*blfT);
+
+               REQUIRE( diff->MaxNorm() < tol );
+
+               delete blfT;
+               delete diff;
+
+               MixedBilinearForm blfv(&fespace_nd, &fespace_nd);
+               blfv.AddDomainIntegrator(new VectorFEMassIntegrator());
+               blfv.Assemble();
+               blfv.Finalize();
+
+               SparseMatrix * diffv = Add(1.0,blf.SpMat(),-1.0,blfv.SpMat());
+
+               REQUIRE( diffv->MaxNorm() < tol );
+
+               delete diffv;
             }
+         }
+         {
+            // Tests requiring a higher order ND space
+            ND_FECollection    fec_ndp(order+1, dim);
+            FiniteElementSpace fespace_ndp(&mesh, &fec_ndp);
+
+            BilinearForm m_ndp(&fespace_ndp);
+            m_ndp.AddDomainIntegrator(new VectorFEMassIntegrator());
+            m_ndp.Assemble();
+            m_ndp.Finalize();
+
+            GridFunction g_ndp(&fespace_ndp);
+
+            Vector tmp_ndp(fespace_ndp.GetNDofs());
+
+            SECTION("With Scalar Coefficient")
             {
-               // Tests requiring a higher order ND space
-               ND_FECollection    fec_nd(order + 1, dim);
-               FiniteElementSpace fespace_nd(&mesh, &fec_nd);
-
-               BilinearForm m_nd(&fespace_nd);
-               m_nd.AddDomainIntegrator(new VectorFEMassIntegrator());
-               m_nd.Assemble();
-               m_nd.Finalize();
-
-               GSSmoother s_nd(m_nd.SpMat());
-
-               GridFunction g_nd(&fespace_nd);
-
-               Vector tmp_nd(fespace_nd.GetNDofs());
-
-               SECTION("With Scalar Coefficient")
-               {
-                  MixedBilinearForm blf(&fespace_rt, &fespace_nd);
-                  blf.AddDomainIntegrator(new MixedVectorMassIntegrator(q3_coef));
-                  blf.Assemble();
-                  blf.Finalize();
-
-                  blf.Mult(f_rt,tmp_nd); g_nd = 0.0;
-                  PCG(m_nd, s_nd, tmp_nd, g_nd, 0, 200, cg_rtol * cg_rtol, 0.0);
-
-                  REQUIRE( g_nd.ComputeL2Error(qF3_coef) < tol );
-
-                  MixedBilinearForm blfw(&fespace_nd, &fespace_rt);
-                  blfw.AddDomainIntegrator(new MixedVectorMassIntegrator(q3_coef));
-                  blfw.Assemble();
-                  blfw.Finalize();
-
-                  SparseMatrix * blfT = Transpose(blfw.SpMat());
-                  SparseMatrix * diff = Add(1.0,blf.SpMat(),-1.0,*blfT);
-
-                  REQUIRE( diff->MaxNorm() < tol );
-
-                  delete blfT;
-                  delete diff;
-               }
-               SECTION("With Diagonal Matrix Coefficient")
-               {
-                  MixedBilinearForm blf(&fespace_rt, &fespace_nd);
-                  blf.AddDomainIntegrator(new MixedVectorMassIntegrator(D3_coef));
-                  blf.Assemble();
-                  blf.Finalize();
-
-                  blf.Mult(f_rt,tmp_nd); g_nd = 0.0;
-                  PCG(m_nd, s_nd, tmp_nd, g_nd, 0, 200, cg_rtol * cg_rtol, 0.0);
-
-                  REQUIRE( g_nd.ComputeL2Error(DF3_coef) < tol );
-
-                  MixedBilinearForm blfw(&fespace_nd, &fespace_rt);
-                  blfw.AddDomainIntegrator(
-                     new MixedVectorMassIntegrator(D3_coef));
-                  blfw.Assemble();
-                  blfw.Finalize();
-
-                  SparseMatrix * blfT = Transpose(blfw.SpMat());
-                  SparseMatrix * diff = Add(1.0,blf.SpMat(),-1.0,*blfT);
-
-                  REQUIRE( diff->MaxNorm() < tol );
-
-                  delete blfT;
-                  delete diff;
-               }
-               SECTION("With Matrix Coefficient")
-               {
-                  MixedBilinearForm blf(&fespace_rt, &fespace_nd);
-                  blf.AddDomainIntegrator(new MixedVectorMassIntegrator(M3_coef));
-                  blf.Assemble();
-                  blf.Finalize();
-
-                  blf.Mult(f_rt,tmp_nd); g_nd = 0.0;
-                  PCG(m_nd, s_nd, tmp_nd, g_nd, 0, 200, cg_rtol * cg_rtol, 0.0);
-
-                  REQUIRE( g_nd.ComputeL2Error(MF3_coef) < tol );
-
-                  MixedBilinearForm blfw(&fespace_nd, &fespace_rt);
-                  blfw.AddDomainIntegrator(
-                     new MixedVectorMassIntegrator(MT3_coef));
-                  blfw.Assemble();
-                  blfw.Finalize();
-
-                  SparseMatrix * blfT = Transpose(blfw.SpMat());
-                  SparseMatrix * diff = Add(1.0,blf.SpMat(),-1.0,*blfT);
-
-                  REQUIRE( diff->MaxNorm() < tol );
-
-                  delete blfT;
-                  delete diff;
-               }
+               MixedBilinearForm blf(&fespace_nd, &fespace_ndp);
+               blf.AddDomainIntegrator(new MixedVectorMassIntegrator(q3_coef));
+               blf.Assemble();
+               blf.Finalize();
+
+               blf.Mult(f_nd,tmp_ndp); g_ndp = 0.0;
+               CG(m_ndp, tmp_ndp, g_ndp, 0, 200, cg_rtol * cg_rtol, 0.0);
+
+               REQUIRE( g_ndp.ComputeL2Error(qF3_coef) < tol );
+
+               MixedBilinearForm blfw(&fespace_ndp, &fespace_nd);
+               blfw.AddDomainIntegrator(new MixedVectorMassIntegrator(q3_coef));
+               blfw.Assemble();
+               blfw.Finalize();
+
+               SparseMatrix * blfT = Transpose(blfw.SpMat());
+               SparseMatrix * diff = Add(1.0,blf.SpMat(),-1.0,*blfT);
+
+               REQUIRE( diff->MaxNorm() < tol );
+
+               delete blfT;
+               delete diff;
             }
-         }
-         SECTION("Mapping RT to RT")
-         {
-<<<<<<< HEAD
+            SECTION("With Diagonal Matrix Coefficient")
             {
-               // Tests requiring an RT test space with same order of
-               // convergence as the RT trial space
-
-               BilinearForm m_rt(&fespace_rt);
-               m_rt.AddDomainIntegrator(new VectorFEMassIntegrator());
-               m_rt.Assemble();
-               m_rt.Finalize();
-=======
+               MixedBilinearForm blf(&fespace_nd, &fespace_ndp);
+               blf.AddDomainIntegrator(new MixedVectorMassIntegrator(D3_coef));
+               blf.Assemble();
+               blf.Finalize();
+
+               blf.Mult(f_nd,tmp_ndp); g_ndp = 0.0;
+               CG(m_ndp, tmp_ndp, g_ndp, 0, 200, cg_rtol * cg_rtol, 0.0);
+
+               REQUIRE( g_ndp.ComputeL2Error(DF3_coef) < tol );
+
+               MixedBilinearForm blfw(&fespace_ndp, &fespace_nd);
+               blfw.AddDomainIntegrator(
+                  new MixedVectorMassIntegrator(D3_coef));
+               blfw.Assemble();
+               blfw.Finalize();
+
+               SparseMatrix * blfT = Transpose(blfw.SpMat());
+               SparseMatrix * diff = Add(1.0,blf.SpMat(),-1.0,*blfT);
+
+               REQUIRE( diff->MaxNorm() < tol );
+
+               delete blfT;
+               delete diff;
+            }
+            SECTION("With Matrix Coefficient")
+            {
+               MixedBilinearForm blf(&fespace_nd, &fespace_ndp);
+               blf.AddDomainIntegrator(new MixedVectorMassIntegrator(M3_coef));
+               blf.Assemble();
+               blf.Finalize();
+
+               blf.Mult(f_nd,tmp_ndp); g_ndp = 0.0;
+               CG(m_ndp, tmp_ndp, g_ndp, 0, 200, cg_rtol * cg_rtol, 0.0);
+
+               REQUIRE( g_ndp.ComputeL2Error(MF3_coef) < tol );
+
+               MixedBilinearForm blfw(&fespace_ndp, &fespace_nd);
+               blfw.AddDomainIntegrator(
+                  new MixedVectorMassIntegrator(MT3_coef));
+               blfw.Assemble();
+               blfw.Finalize();
+
+               SparseMatrix * blfT = Transpose(blfw.SpMat());
+               SparseMatrix * diff = Add(1.0,blf.SpMat(),-1.0,*blfT);
+
+               REQUIRE( diff->MaxNorm() < tol );
+
+               delete blfT;
+               delete diff;
+            }
+         }
+      }
+   }
+   SECTION("Operators on RT")
+   {
+      RT_FECollection    fec_rt(order - 1, dim);
+      FiniteElementSpace fespace_rt(&mesh, &fec_rt);
+
+      GridFunction f_rt(&fespace_rt); f_rt.ProjectCoefficient(F3_coef);
+
+      SECTION("Mapping RT to ND")
+      {
+         {
+            // Tests requiring an ND test space with same order of
+            // convergence as the RT trial space
+            ND_FECollection    fec_nd(order, dim);
+            FiniteElementSpace fespace_nd(&mesh, &fec_nd);
+
+            BilinearForm m_nd(&fespace_nd);
+            m_nd.AddDomainIntegrator(new VectorFEMassIntegrator());
+            m_nd.Assemble();
+            m_nd.Finalize();
+
+            GridFunction g_nd(&fespace_nd);
+
+            Vector tmp_nd(fespace_nd.GetNDofs());
+
+            SECTION("Without Coefficient")
+            {
+               MixedBilinearForm blf(&fespace_rt, &fespace_nd);
+               blf.AddDomainIntegrator(new MixedVectorMassIntegrator());
+               blf.Assemble();
+               blf.Finalize();
+
+               blf.Mult(f_rt,tmp_nd); g_nd = 0.0;
+               CG(m_nd, tmp_nd, g_nd, 0, 200, cg_rtol * cg_rtol, 0.0);
+
+               REQUIRE( g_nd.ComputeL2Error(F3_coef) < tol );
+
+               MixedBilinearForm blfw(&fespace_nd, &fespace_rt);
+               blfw.AddDomainIntegrator(new MixedVectorMassIntegrator());
+               blfw.Assemble();
+               blfw.Finalize();
+
+               SparseMatrix * blfT = Transpose(blfw.SpMat());
+               SparseMatrix * diff = Add(1.0,blf.SpMat(),-1.0,*blfT);
+
+               REQUIRE( diff->MaxNorm() < tol );
+
+               delete blfT;
+               delete diff;
+
+               MixedBilinearForm blfv(&fespace_rt, &fespace_nd);
+               blfv.AddDomainIntegrator(new VectorFEMassIntegrator());
+               blfv.Assemble();
+               blfv.Finalize();
+
+               SparseMatrix * diffv = Add(1.0,blf.SpMat(),-1.0,blfv.SpMat());
+
+               REQUIRE( diffv->MaxNorm() < tol );
+
+               delete diffv;
+            }
+         }
+         {
+            // Tests requiring a higher order ND space
+            ND_FECollection    fec_nd(order + 1, dim);
+            FiniteElementSpace fespace_nd(&mesh, &fec_nd);
+
+            BilinearForm m_nd(&fespace_nd);
+            m_nd.AddDomainIntegrator(new VectorFEMassIntegrator());
+            m_nd.Assemble();
+            m_nd.Finalize();
+
+            GridFunction g_nd(&fespace_nd);
+
+            Vector tmp_nd(fespace_nd.GetNDofs());
+
+            SECTION("With Scalar Coefficient")
+            {
+               MixedBilinearForm blf(&fespace_rt, &fespace_nd);
+               blf.AddDomainIntegrator(new MixedVectorMassIntegrator(q3_coef));
+               blf.Assemble();
+               blf.Finalize();
+
+               blf.Mult(f_rt,tmp_nd); g_nd = 0.0;
+               CG(m_nd, tmp_nd, g_nd, 0, 200, cg_rtol * cg_rtol, 0.0);
+
+               REQUIRE( g_nd.ComputeL2Error(qF3_coef) < tol );
+
+               MixedBilinearForm blfw(&fespace_nd, &fespace_rt);
+               blfw.AddDomainIntegrator(new MixedVectorMassIntegrator(q3_coef));
+               blfw.Assemble();
+               blfw.Finalize();
+
+               SparseMatrix * blfT = Transpose(blfw.SpMat());
+               SparseMatrix * diff = Add(1.0,blf.SpMat(),-1.0,*blfT);
+
+               REQUIRE( diff->MaxNorm() < tol );
+
+               delete blfT;
+               delete diff;
+            }
+            SECTION("With Diagonal Matrix Coefficient")
+            {
+               MixedBilinearForm blf(&fespace_rt, &fespace_nd);
+               blf.AddDomainIntegrator(new MixedVectorMassIntegrator(D3_coef));
+               blf.Assemble();
+               blf.Finalize();
+
+               blf.Mult(f_rt,tmp_nd); g_nd = 0.0;
+               CG(m_nd, tmp_nd, g_nd, 0, 200, cg_rtol * cg_rtol, 0.0);
+
+               REQUIRE( g_nd.ComputeL2Error(DF3_coef) < tol );
+
+               MixedBilinearForm blfw(&fespace_nd, &fespace_rt);
+               blfw.AddDomainIntegrator(
+                  new MixedVectorMassIntegrator(D3_coef));
+               blfw.Assemble();
+               blfw.Finalize();
+
+               SparseMatrix * blfT = Transpose(blfw.SpMat());
+               SparseMatrix * diff = Add(1.0,blf.SpMat(),-1.0,*blfT);
+
+               REQUIRE( diff->MaxNorm() < tol );
+
+               delete blfT;
+               delete diff;
+            }
+            SECTION("With Matrix Coefficient")
+            {
+               MixedBilinearForm blf(&fespace_rt, &fespace_nd);
+               blf.AddDomainIntegrator(new MixedVectorMassIntegrator(M3_coef));
+               blf.Assemble();
+               blf.Finalize();
+
+               blf.Mult(f_rt,tmp_nd); g_nd = 0.0;
+               CG(m_nd, tmp_nd, g_nd, 0, 200, cg_rtol * cg_rtol, 0.0);
+
+               REQUIRE( g_nd.ComputeL2Error(MF3_coef) < tol );
+
+               MixedBilinearForm blfw(&fespace_nd, &fespace_rt);
+               blfw.AddDomainIntegrator(
+                  new MixedVectorMassIntegrator(MT3_coef));
+               blfw.Assemble();
+               blfw.Finalize();
+
+               SparseMatrix * blfT = Transpose(blfw.SpMat());
+               SparseMatrix * diff = Add(1.0,blf.SpMat(),-1.0,*blfT);
+
+               REQUIRE( diff->MaxNorm() < tol );
+
+               delete blfT;
+               delete diff;
+            }
+         }
+      }
+      SECTION("Mapping RT to RT")
+      {
+         {
             // Tests requiring an RT test space with same order of
             // convergence as the RT trial space
             BilinearForm m_rt(&fespace_rt);
             m_rt.AddDomainIntegrator(new VectorFEMassIntegrator());
             m_rt.Assemble();
             m_rt.Finalize();
->>>>>>> b584a1a8
-
-               GSSmoother s_rt(m_rt.SpMat());
-
-               GridFunction g_rt(&fespace_rt);
-
-               Vector tmp_rt(fespace_rt.GetNDofs());
-
-               SECTION("Without Coefficient")
-               {
-                  MixedBilinearForm blf(&fespace_rt, &fespace_rt);
-                  blf.AddDomainIntegrator(new MixedVectorMassIntegrator());
-                  blf.Assemble();
-                  blf.Finalize();
-
-                  blf.Mult(f_rt,tmp_rt); g_rt = 0.0;
-                  PCG(m_rt, s_rt, tmp_rt, g_rt, 0, 200, cg_rtol * cg_rtol, 0.0);
-
-                  REQUIRE( g_rt.ComputeL2Error(F3_coef) < tol );
-
-                  MixedBilinearForm blfw(&fespace_rt, &fespace_rt);
-                  blfw.AddDomainIntegrator(new MixedVectorMassIntegrator());
-                  blfw.Assemble();
-                  blfw.Finalize();
-
-                  SparseMatrix * blfT = Transpose(blfw.SpMat());
-                  SparseMatrix * diff = Add(1.0,blf.SpMat(),-1.0,*blfT);
-
-                  REQUIRE( diff->MaxNorm() < tol );
-
-                  delete blfT;
-                  delete diff;
-
-                  MixedBilinearForm blfv(&fespace_rt, &fespace_rt);
-                  blfv.AddDomainIntegrator(new VectorFEMassIntegrator());
-                  blfv.Assemble();
-                  blfv.Finalize();
-
-                  SparseMatrix * diffv = Add(1.0,blf.SpMat(),-1.0,blfv.SpMat());
-
-                  REQUIRE( diffv->MaxNorm() < tol );
-
-                  delete diffv;
-               }
+
+            GridFunction g_rt(&fespace_rt);
+
+            Vector tmp_rt(fespace_rt.GetNDofs());
+
+            SECTION("Without Coefficient")
+            {
+               MixedBilinearForm blf(&fespace_rt, &fespace_rt);
+               blf.AddDomainIntegrator(new MixedVectorMassIntegrator());
+               blf.Assemble();
+               blf.Finalize();
+
+               blf.Mult(f_rt,tmp_rt); g_rt = 0.0;
+               CG(m_rt, tmp_rt, g_rt, 0, 200, cg_rtol * cg_rtol, 0.0);
+
+               REQUIRE( g_rt.ComputeL2Error(F3_coef) < tol );
+
+               MixedBilinearForm blfw(&fespace_rt, &fespace_rt);
+               blfw.AddDomainIntegrator(new MixedVectorMassIntegrator());
+               blfw.Assemble();
+               blfw.Finalize();
+
+               SparseMatrix * blfT = Transpose(blfw.SpMat());
+               SparseMatrix * diff = Add(1.0,blf.SpMat(),-1.0,*blfT);
+
+               REQUIRE( diff->MaxNorm() < tol );
+
+               delete blfT;
+               delete diff;
+
+               MixedBilinearForm blfv(&fespace_rt, &fespace_rt);
+               blfv.AddDomainIntegrator(new VectorFEMassIntegrator());
+               blfv.Assemble();
+               blfv.Finalize();
+
+               SparseMatrix * diffv = Add(1.0,blf.SpMat(),-1.0,blfv.SpMat());
+
+               REQUIRE( diffv->MaxNorm() < tol );
+
+               delete diffv;
             }
+         }
+         {
+            // Tests requiring a higher order RT space
+            RT_FECollection    fec_rtp(order, dim);
+            FiniteElementSpace fespace_rtp(&mesh, &fec_rtp);
+
+            BilinearForm m_rtp(&fespace_rtp);
+            m_rtp.AddDomainIntegrator(new VectorFEMassIntegrator());
+            m_rtp.Assemble();
+            m_rtp.Finalize();
+
+            GridFunction g_rtp(&fespace_rtp);
+
+            Vector tmp_rtp(fespace_rtp.GetNDofs());
+
+            SECTION("With Scalar Coefficient")
             {
-               // Tests requiring a higher order RT space
-               RT_FECollection    fec_rtp(order, dim);
-               FiniteElementSpace fespace_rtp(&mesh, &fec_rtp);
-
-               BilinearForm m_rtp(&fespace_rtp);
-               m_rtp.AddDomainIntegrator(new VectorFEMassIntegrator());
-               m_rtp.Assemble();
-               m_rtp.Finalize();
-
-               GSSmoother s_rtp(m_rtp.SpMat());
-
-               GridFunction g_rtp(&fespace_rtp);
-
-               Vector tmp_rtp(fespace_rtp.GetNDofs());
-
-               SECTION("With Scalar Coefficient")
-               {
-                  MixedBilinearForm blf(&fespace_rt, &fespace_rtp);
-                  blf.AddDomainIntegrator(new MixedVectorMassIntegrator(q3_coef));
-                  blf.Assemble();
-                  blf.Finalize();
-
-                  blf.Mult(f_rt,tmp_rtp); g_rtp = 0.0;
-                  PCG(m_rtp, s_rtp, tmp_rtp, g_rtp, 0, 200,
-                      cg_rtol * cg_rtol, 0.0);
-
-                  REQUIRE( g_rtp.ComputeL2Error(qF3_coef) < tol );
-
-                  MixedBilinearForm blfw(&fespace_rtp, &fespace_rt);
-                  blfw.AddDomainIntegrator(new MixedVectorMassIntegrator(q3_coef));
-                  blfw.Assemble();
-                  blfw.Finalize();
-
-                  SparseMatrix * blfT = Transpose(blfw.SpMat());
-                  SparseMatrix * diff = Add(1.0,blf.SpMat(),-1.0,*blfT);
-
-                  REQUIRE( diff->MaxNorm() < tol );
-
-                  delete blfT;
-                  delete diff;
-               }
-               SECTION("With Diagonal Matrix Coefficient")
-               {
-                  MixedBilinearForm blf(&fespace_rt, &fespace_rtp);
-                  blf.AddDomainIntegrator(new MixedVectorMassIntegrator(D3_coef));
-                  blf.Assemble();
-                  blf.Finalize();
-
-                  blf.Mult(f_rt,tmp_rtp); g_rtp = 0.0;
-                  PCG(m_rtp, s_rtp, tmp_rtp, g_rtp, 0, 200,
-                      cg_rtol * cg_rtol, 0.0);
-
-                  REQUIRE( g_rtp.ComputeL2Error(DF3_coef) < tol );
-
-                  MixedBilinearForm blfw(&fespace_rtp, &fespace_rt);
-                  blfw.AddDomainIntegrator(
-                     new MixedVectorMassIntegrator(D3_coef));
-                  blfw.Assemble();
-                  blfw.Finalize();
-
-                  SparseMatrix * blfT = Transpose(blfw.SpMat());
-                  SparseMatrix * diff = Add(1.0,blf.SpMat(),-1.0,*blfT);
-
-                  REQUIRE( diff->MaxNorm() < tol );
-
-                  delete blfT;
-                  delete diff;
-               }
-               SECTION("With Matrix Coefficient")
-               {
-                  MixedBilinearForm blf(&fespace_rt, &fespace_rtp);
-                  blf.AddDomainIntegrator(new MixedVectorMassIntegrator(M3_coef));
-                  blf.Assemble();
-                  blf.Finalize();
-
-                  blf.Mult(f_rt,tmp_rtp); g_rtp = 0.0;
-                  PCG(m_rtp, s_rtp, tmp_rtp, g_rtp, 0, 200,
-                      cg_rtol * cg_rtol, 0.0);
-
-                  REQUIRE( g_rtp.ComputeL2Error(MF3_coef) < tol );
-
-                  MixedBilinearForm blfw(&fespace_rtp, &fespace_rt);
-                  blfw.AddDomainIntegrator(
-                     new MixedVectorMassIntegrator(MT3_coef));
-                  blfw.Assemble();
-                  blfw.Finalize();
-
-                  SparseMatrix * blfT = Transpose(blfw.SpMat());
-                  SparseMatrix * diff = Add(1.0,blf.SpMat(),-1.0,*blfT);
-
-                  REQUIRE( diff->MaxNorm() < tol );
-
-                  delete blfT;
-                  delete diff;
-               }
+               MixedBilinearForm blf(&fespace_rt, &fespace_rtp);
+               blf.AddDomainIntegrator(new MixedVectorMassIntegrator(q3_coef));
+               blf.Assemble();
+               blf.Finalize();
+
+               blf.Mult(f_rt,tmp_rtp); g_rtp = 0.0;
+               CG(m_rtp, tmp_rtp, g_rtp, 0, 200, cg_rtol * cg_rtol, 0.0);
+
+               REQUIRE( g_rtp.ComputeL2Error(qF3_coef) < tol );
+
+               MixedBilinearForm blfw(&fespace_rtp, &fespace_rt);
+               blfw.AddDomainIntegrator(new MixedVectorMassIntegrator(q3_coef));
+               blfw.Assemble();
+               blfw.Finalize();
+
+               SparseMatrix * blfT = Transpose(blfw.SpMat());
+               SparseMatrix * diff = Add(1.0,blf.SpMat(),-1.0,*blfT);
+
+               REQUIRE( diff->MaxNorm() < tol );
+
+               delete blfT;
+               delete diff;
+            }
+            SECTION("With Diagonal Matrix Coefficient")
+            {
+               MixedBilinearForm blf(&fespace_rt, &fespace_rtp);
+               blf.AddDomainIntegrator(new MixedVectorMassIntegrator(D3_coef));
+               blf.Assemble();
+               blf.Finalize();
+
+               blf.Mult(f_rt,tmp_rtp); g_rtp = 0.0;
+               CG(m_rtp, tmp_rtp, g_rtp, 0, 200, cg_rtol * cg_rtol, 0.0);
+
+               REQUIRE( g_rtp.ComputeL2Error(DF3_coef) < tol );
+
+               MixedBilinearForm blfw(&fespace_rtp, &fespace_rt);
+               blfw.AddDomainIntegrator(
+                  new MixedVectorMassIntegrator(D3_coef));
+               blfw.Assemble();
+               blfw.Finalize();
+
+               SparseMatrix * blfT = Transpose(blfw.SpMat());
+               SparseMatrix * diff = Add(1.0,blf.SpMat(),-1.0,*blfT);
+
+               REQUIRE( diff->MaxNorm() < tol );
+
+               delete blfT;
+               delete diff;
+            }
+            SECTION("With Matrix Coefficient")
+            {
+               MixedBilinearForm blf(&fespace_rt, &fespace_rtp);
+               blf.AddDomainIntegrator(new MixedVectorMassIntegrator(M3_coef));
+               blf.Assemble();
+               blf.Finalize();
+
+               blf.Mult(f_rt,tmp_rtp); g_rtp = 0.0;
+               CG(m_rtp, tmp_rtp, g_rtp, 0, 200, cg_rtol * cg_rtol, 0.0);
+
+               REQUIRE( g_rtp.ComputeL2Error(MF3_coef) < tol );
+
+               MixedBilinearForm blfw(&fespace_rtp, &fespace_rt);
+               blfw.AddDomainIntegrator(
+                  new MixedVectorMassIntegrator(MT3_coef));
+               blfw.Assemble();
+               blfw.Finalize();
+
+               SparseMatrix * blfT = Transpose(blfw.SpMat());
+               SparseMatrix * diff = Add(1.0,blf.SpMat(),-1.0,*blfT);
+
+               REQUIRE( diff->MaxNorm() < tol );
+
+               delete blfT;
+               delete diff;
             }
          }
       }
@@ -1407,6 +1367,9 @@
    int order = 2, n = 1, dim = 3;
    double cg_rtol = 1e-14;
    double tol = 1e-9;
+
+   Mesh mesh(n, n, n, Element::HEXAHEDRON, 1, 2.0, 3.0, 5.0);
+   // Mesh mesh(n, n, n, Element::HEXAHEDRON, 1, 1.0, 1.0, 1.0);
 
    FunctionCoefficient         f3_coef(f3);
    FunctionCoefficient         q3_coef(q3);
@@ -1417,149 +1380,143 @@
    VectorFunctionCoefficient Ddf3_coef(dim, DGrad_f3);
    VectorFunctionCoefficient Mdf3_coef(dim, MGrad_f3);
 
-   for (int type = (int)Element::TETRAHEDRON;
-        type <= (int)Element::HEXAHEDRON; type++)
+   SECTION("Operators on H1")
    {
-      Mesh mesh(n, n, n, (Element::Type)type, 1, 2.0, 3.0, 5.0);
-
-      SECTION("Operators on H1 for element type " + std::to_string(type))
-      {
-         H1_FECollection    fec_h1(order, dim);
-         FiniteElementSpace fespace_h1(&mesh, &fec_h1);
-
-         GridFunction f_h1(&fespace_h1); f_h1.ProjectCoefficient(f3_coef);
-
-         SECTION("Mapping H1 to ND")
-         {
-            ND_FECollection    fec_nd(order, dim);
-            FiniteElementSpace fespace_nd(&mesh, &fec_nd);
-
-            BilinearForm m_nd(&fespace_nd);
-            m_nd.AddDomainIntegrator(new VectorFEMassIntegrator());
-            m_nd.Assemble();
-            m_nd.Finalize();
-
-            GridFunction g_nd(&fespace_nd);
-
-            Vector tmp_nd(fespace_nd.GetNDofs());
-
-            SECTION("Without Coefficient")
-            {
-               MixedBilinearForm blf(&fespace_h1, &fespace_nd);
-               blf.AddDomainIntegrator(new MixedVectorGradientIntegrator());
-               blf.Assemble();
-               blf.Finalize();
-
-               blf.Mult(f_h1,tmp_nd); g_nd = 0.0;
-               CG(m_nd, tmp_nd, g_nd, 0, 200, cg_rtol * cg_rtol, 0.0);
-
-               REQUIRE( g_nd.ComputeL2Error(df3_coef) < tol );
-            }
-            SECTION("With Scalar Coefficient")
-            {
-               MixedBilinearForm blf(&fespace_h1, &fespace_nd);
-               blf.AddDomainIntegrator(
-                  new MixedVectorGradientIntegrator(q3_coef));
-               blf.Assemble();
-               blf.Finalize();
-
-               blf.Mult(f_h1,tmp_nd); g_nd = 0.0;
-               CG(m_nd, tmp_nd, g_nd, 0, 200, cg_rtol * cg_rtol, 0.0);
-
-               REQUIRE( g_nd.ComputeL2Error(qdf3_coef) < tol );
-            }
-            SECTION("With Diagonal Matrix Coefficient")
-            {
-               MixedBilinearForm blf(&fespace_h1, &fespace_nd);
-               blf.AddDomainIntegrator(
-                  new MixedVectorGradientIntegrator(D3_coef));
-               blf.Assemble();
-               blf.Finalize();
-
-               blf.Mult(f_h1,tmp_nd); g_nd = 0.0;
-               CG(m_nd, tmp_nd, g_nd, 0, 200, cg_rtol * cg_rtol, 0.0);
-
-               REQUIRE( g_nd.ComputeL2Error(Ddf3_coef) < tol );
-            }
-            SECTION("With Matrix Coefficient")
-            {
-               MixedBilinearForm blf(&fespace_h1, &fespace_nd);
-               blf.AddDomainIntegrator(
-                  new MixedVectorGradientIntegrator(M3_coef));
-               blf.Assemble();
-               blf.Finalize();
-
-               blf.Mult(f_h1,tmp_nd); g_nd = 0.0;
-               CG(m_nd, tmp_nd, g_nd, 0, 200, cg_rtol * cg_rtol, 0.0);
-
-               REQUIRE( g_nd.ComputeL2Error(Mdf3_coef) < tol );
-            }
-         }
-         SECTION("Mapping H1 to RT")
-         {
-            RT_FECollection    fec_rt(order - 1, dim);
-            FiniteElementSpace fespace_rt(&mesh, &fec_rt);
-
-            BilinearForm m_rt(&fespace_rt);
-            m_rt.AddDomainIntegrator(new VectorFEMassIntegrator());
-            m_rt.Assemble();
-            m_rt.Finalize();
-
-            GridFunction g_rt(&fespace_rt);
-
-            Vector tmp_rt(fespace_rt.GetNDofs());
-
-            SECTION("Without Coefficient")
-            {
-               MixedBilinearForm blf(&fespace_h1, &fespace_rt);
-               blf.AddDomainIntegrator(new MixedVectorGradientIntegrator());
-               blf.Assemble();
-               blf.Finalize();
-
-               blf.Mult(f_h1,tmp_rt); g_rt = 0.0;
-               CG(m_rt, tmp_rt, g_rt, 0, 200, cg_rtol * cg_rtol, 0.0);
-
-               REQUIRE( g_rt.ComputeL2Error(df3_coef) < tol );
-            }
-            SECTION("With Scalar Coefficient")
-            {
-               MixedBilinearForm blf(&fespace_h1, &fespace_rt);
-               blf.AddDomainIntegrator(
-                  new MixedVectorGradientIntegrator(q3_coef));
-               blf.Assemble();
-               blf.Finalize();
-
-               blf.Mult(f_h1,tmp_rt); g_rt = 0.0;
-               CG(m_rt, tmp_rt, g_rt, 0, 200, cg_rtol * cg_rtol, 0.0);
-
-               REQUIRE( g_rt.ComputeL2Error(qdf3_coef) < tol );
-            }
-            SECTION("With Diagonal Matrix Coefficient")
-            {
-               MixedBilinearForm blf(&fespace_h1, &fespace_rt);
-               blf.AddDomainIntegrator(
-                  new MixedVectorGradientIntegrator(D3_coef));
-               blf.Assemble();
-               blf.Finalize();
-
-               blf.Mult(f_h1,tmp_rt); g_rt = 0.0;
-               CG(m_rt, tmp_rt, g_rt, 0, 200, cg_rtol * cg_rtol, 0.0);
-
-               REQUIRE( g_rt.ComputeL2Error(Ddf3_coef) < tol );
-            }
-            SECTION("With Matrix Coefficient")
-            {
-               MixedBilinearForm blf(&fespace_h1, &fespace_rt);
-               blf.AddDomainIntegrator(
-                  new MixedVectorGradientIntegrator(M3_coef));
-               blf.Assemble();
-               blf.Finalize();
-
-               blf.Mult(f_h1,tmp_rt); g_rt = 0.0;
-               CG(m_rt, tmp_rt, g_rt, 0, 200, cg_rtol * cg_rtol, 0.0);
-
-               REQUIRE( g_rt.ComputeL2Error(Mdf3_coef) < tol );
-            }
+      H1_FECollection    fec_h1(order, dim);
+      FiniteElementSpace fespace_h1(&mesh, &fec_h1);
+
+      GridFunction f_h1(&fespace_h1); f_h1.ProjectCoefficient(f3_coef);
+
+      SECTION("Mapping H1 to ND")
+      {
+         ND_FECollection    fec_nd(order, dim);
+         FiniteElementSpace fespace_nd(&mesh, &fec_nd);
+
+         BilinearForm m_nd(&fespace_nd);
+         m_nd.AddDomainIntegrator(new VectorFEMassIntegrator());
+         m_nd.Assemble();
+         m_nd.Finalize();
+
+         GridFunction g_nd(&fespace_nd);
+
+         Vector tmp_nd(fespace_nd.GetNDofs());
+
+         SECTION("Without Coefficient")
+         {
+            MixedBilinearForm blf(&fespace_h1, &fespace_nd);
+            blf.AddDomainIntegrator(new MixedVectorGradientIntegrator());
+            blf.Assemble();
+            blf.Finalize();
+
+            blf.Mult(f_h1,tmp_nd); g_nd = 0.0;
+            CG(m_nd, tmp_nd, g_nd, 0, 200, cg_rtol * cg_rtol, 0.0);
+
+            REQUIRE( g_nd.ComputeL2Error(df3_coef) < tol );
+         }
+         SECTION("With Scalar Coefficient")
+         {
+            MixedBilinearForm blf(&fespace_h1, &fespace_nd);
+            blf.AddDomainIntegrator(
+               new MixedVectorGradientIntegrator(q3_coef));
+            blf.Assemble();
+            blf.Finalize();
+
+            blf.Mult(f_h1,tmp_nd); g_nd = 0.0;
+            CG(m_nd, tmp_nd, g_nd, 0, 200, cg_rtol * cg_rtol, 0.0);
+
+            REQUIRE( g_nd.ComputeL2Error(qdf3_coef) < tol );
+         }
+         SECTION("With Diagonal Matrix Coefficient")
+         {
+            MixedBilinearForm blf(&fespace_h1, &fespace_nd);
+            blf.AddDomainIntegrator(
+               new MixedVectorGradientIntegrator(D3_coef));
+            blf.Assemble();
+            blf.Finalize();
+
+            blf.Mult(f_h1,tmp_nd); g_nd = 0.0;
+            CG(m_nd, tmp_nd, g_nd, 0, 200, cg_rtol * cg_rtol, 0.0);
+
+            REQUIRE( g_nd.ComputeL2Error(Ddf3_coef) < tol );
+         }
+         SECTION("With Matrix Coefficient")
+         {
+            MixedBilinearForm blf(&fespace_h1, &fespace_nd);
+            blf.AddDomainIntegrator(
+               new MixedVectorGradientIntegrator(M3_coef));
+            blf.Assemble();
+            blf.Finalize();
+
+            blf.Mult(f_h1,tmp_nd); g_nd = 0.0;
+            CG(m_nd, tmp_nd, g_nd, 0, 200, cg_rtol * cg_rtol, 0.0);
+
+            REQUIRE( g_nd.ComputeL2Error(Mdf3_coef) < tol );
+         }
+      }
+      SECTION("Mapping H1 to RT")
+      {
+         RT_FECollection    fec_rt(order - 1, dim);
+         FiniteElementSpace fespace_rt(&mesh, &fec_rt);
+
+         BilinearForm m_rt(&fespace_rt);
+         m_rt.AddDomainIntegrator(new VectorFEMassIntegrator());
+         m_rt.Assemble();
+         m_rt.Finalize();
+
+         GridFunction g_rt(&fespace_rt);
+
+         Vector tmp_rt(fespace_rt.GetNDofs());
+
+         SECTION("Without Coefficient")
+         {
+            MixedBilinearForm blf(&fespace_h1, &fespace_rt);
+            blf.AddDomainIntegrator(new MixedVectorGradientIntegrator());
+            blf.Assemble();
+            blf.Finalize();
+
+            blf.Mult(f_h1,tmp_rt); g_rt = 0.0;
+            CG(m_rt, tmp_rt, g_rt, 0, 200, cg_rtol * cg_rtol, 0.0);
+
+            REQUIRE( g_rt.ComputeL2Error(df3_coef) < tol );
+         }
+         SECTION("With Scalar Coefficient")
+         {
+            MixedBilinearForm blf(&fespace_h1, &fespace_rt);
+            blf.AddDomainIntegrator(
+               new MixedVectorGradientIntegrator(q3_coef));
+            blf.Assemble();
+            blf.Finalize();
+
+            blf.Mult(f_h1,tmp_rt); g_rt = 0.0;
+            CG(m_rt, tmp_rt, g_rt, 0, 200, cg_rtol * cg_rtol, 0.0);
+
+            REQUIRE( g_rt.ComputeL2Error(qdf3_coef) < tol );
+         }
+         SECTION("With Diagonal Matrix Coefficient")
+         {
+            MixedBilinearForm blf(&fespace_h1, &fespace_rt);
+            blf.AddDomainIntegrator(
+               new MixedVectorGradientIntegrator(D3_coef));
+            blf.Assemble();
+            blf.Finalize();
+
+            blf.Mult(f_h1,tmp_rt); g_rt = 0.0;
+            CG(m_rt, tmp_rt, g_rt, 0, 200, cg_rtol * cg_rtol, 0.0);
+
+            REQUIRE( g_rt.ComputeL2Error(Ddf3_coef) < tol );
+         }
+         SECTION("With Matrix Coefficient")
+         {
+            MixedBilinearForm blf(&fespace_h1, &fespace_rt);
+            blf.AddDomainIntegrator(
+               new MixedVectorGradientIntegrator(M3_coef));
+            blf.Assemble();
+            blf.Finalize();
+
+            blf.Mult(f_h1,tmp_rt); g_rt = 0.0;
+            CG(m_rt, tmp_rt, g_rt, 0, 200, cg_rtol * cg_rtol, 0.0);
+
+            REQUIRE( g_rt.ComputeL2Error(Mdf3_coef) < tol );
          }
       }
    }
@@ -1575,155 +1532,151 @@
    double cg_rtol = 1e-14;
    double tol = 1e-9;
 
-   for (int type = (int)Element::TETRAHEDRON;
-        type <= (int)Element::HEXAHEDRON; type++)
+   Mesh mesh(n, n, n, Element::HEXAHEDRON, 1, 2.0, 3.0, 5.0);
+
+   VectorFunctionCoefficient   F3_coef(dim, F3);
+   FunctionCoefficient         q3_coef(q3);
+   VectorFunctionCoefficient   D3_coef(dim, V3);
+   MatrixFunctionCoefficient   M3_coef(dim, M3);
+   VectorFunctionCoefficient  dF3_coef(dim, CurlF3);
+   VectorFunctionCoefficient qdF3_coef(dim, qCurlF3);
+   VectorFunctionCoefficient DdF3_coef(dim, DCurlF3);
+   VectorFunctionCoefficient MdF3_coef(dim, MCurlF3);
+
+   SECTION("Operators on ND")
    {
-      Mesh mesh(n, n, n, (Element::Type)type, 1, 2.0, 3.0, 5.0);
-
-      VectorFunctionCoefficient   F3_coef(dim, F3);
-      FunctionCoefficient         q3_coef(q3);
-      VectorFunctionCoefficient   D3_coef(dim, V3);
-      MatrixFunctionCoefficient   M3_coef(dim, M3);
-      VectorFunctionCoefficient  dF3_coef(dim, CurlF3);
-      VectorFunctionCoefficient qdF3_coef(dim, qCurlF3);
-      VectorFunctionCoefficient DdF3_coef(dim, DCurlF3);
-      VectorFunctionCoefficient MdF3_coef(dim, MCurlF3);
-
-      SECTION("Operators on ND for element type " + std::to_string(type))
-      {
-         ND_FECollection    fec_nd(order, dim);
-         FiniteElementSpace fespace_nd(&mesh, &fec_nd);
-
-         GridFunction f_nd(&fespace_nd); f_nd.ProjectCoefficient(F3_coef);
-
-         SECTION("Mapping ND to RT")
-         {
-            RT_FECollection    fec_rt(order - 1, dim);
-            FiniteElementSpace fespace_rt(&mesh, &fec_rt);
-
-            BilinearForm m_rt(&fespace_rt);
-            m_rt.AddDomainIntegrator(new VectorFEMassIntegrator());
-            m_rt.Assemble();
-            m_rt.Finalize();
-
-            GridFunction g_rt(&fespace_rt);
-
-            Vector tmp_rt(fespace_rt.GetNDofs());
-
-            SECTION("Without Coefficient")
-            {
-               MixedBilinearForm blf(&fespace_nd, &fespace_rt);
-               blf.AddDomainIntegrator(new MixedVectorCurlIntegrator());
-               blf.Assemble();
-               blf.Finalize();
-
-               blf.Mult(f_nd,tmp_rt); g_rt = 0.0;
-               CG(m_rt, tmp_rt, g_rt, 0, 200, cg_rtol * cg_rtol, 0.0);
-
-               REQUIRE( g_rt.ComputeL2Error(dF3_coef) < tol );
-            }
-            SECTION("With Scalar Coefficient")
-            {
-               MixedBilinearForm blf(&fespace_nd, &fespace_rt);
-               blf.AddDomainIntegrator(
-                  new MixedVectorCurlIntegrator(q3_coef));
-               blf.Assemble();
-               blf.Finalize();
-
-               blf.Mult(f_nd,tmp_rt); g_rt = 0.0;
-               CG(m_rt, tmp_rt, g_rt, 0, 200, cg_rtol * cg_rtol, 0.0);
-
-               REQUIRE( g_rt.ComputeL2Error(qdF3_coef) < tol );
-            }
-            SECTION("With Diagonal Matrix Coefficient")
-            {
-               MixedBilinearForm blf(&fespace_nd, &fespace_rt);
-               blf.AddDomainIntegrator(
-                  new MixedVectorCurlIntegrator(D3_coef));
-               blf.Assemble();
-               blf.Finalize();
-
-               blf.Mult(f_nd,tmp_rt); g_rt = 0.0;
-               CG(m_rt, tmp_rt, g_rt, 0, 200, cg_rtol * cg_rtol, 0.0);
-
-               REQUIRE( g_rt.ComputeL2Error(DdF3_coef) < tol );
-            }
-            SECTION("With Matrix Coefficient")
-            {
-               MixedBilinearForm blf(&fespace_nd, &fespace_rt);
-               blf.AddDomainIntegrator(
-                  new MixedVectorCurlIntegrator(M3_coef));
-               blf.Assemble();
-               blf.Finalize();
-
-               blf.Mult(f_nd,tmp_rt); g_rt = 0.0;
-               CG(m_rt, tmp_rt, g_rt, 0, 200, cg_rtol * cg_rtol, 0.0);
-
-               REQUIRE( g_rt.ComputeL2Error(MdF3_coef) < tol );
-            }
-         }
-         SECTION("Mapping ND to ND")
-         {
-            BilinearForm m_nd(&fespace_nd);
-            m_nd.AddDomainIntegrator(new VectorFEMassIntegrator());
-            m_nd.Assemble();
-            m_nd.Finalize();
-
-            GridFunction g_nd(&fespace_nd);
-
-            Vector tmp_nd(fespace_nd.GetNDofs());
-
-            SECTION("Without Coefficient")
-            {
-               MixedBilinearForm blf(&fespace_nd, &fespace_nd);
-               blf.AddDomainIntegrator(new MixedVectorCurlIntegrator());
-               blf.Assemble();
-               blf.Finalize();
-
-               blf.Mult(f_nd,tmp_nd); g_nd = 0.0;
-               CG(m_nd, tmp_nd, g_nd, 0, 200, cg_rtol * cg_rtol, 0.0);
-
-               REQUIRE( g_nd.ComputeL2Error(dF3_coef) < tol );
-            }
-            SECTION("With Scalar Coefficient")
-            {
-               MixedBilinearForm blf(&fespace_nd, &fespace_nd);
-               blf.AddDomainIntegrator(
-                  new MixedVectorCurlIntegrator(q3_coef));
-               blf.Assemble();
-               blf.Finalize();
-
-               blf.Mult(f_nd,tmp_nd); g_nd = 0.0;
-               CG(m_nd, tmp_nd, g_nd, 0, 200, cg_rtol * cg_rtol, 0.0);
-
-               REQUIRE( g_nd.ComputeL2Error(qdF3_coef) < tol );
-            }
-            SECTION("With Diagonal Matrix Coefficient")
-            {
-               MixedBilinearForm blf(&fespace_nd, &fespace_nd);
-               blf.AddDomainIntegrator(
-                  new MixedVectorCurlIntegrator(D3_coef));
-               blf.Assemble();
-               blf.Finalize();
-
-               blf.Mult(f_nd,tmp_nd); g_nd = 0.0;
-               CG(m_nd, tmp_nd, g_nd, 0, 200, cg_rtol * cg_rtol, 0.0);
-
-               REQUIRE( g_nd.ComputeL2Error(DdF3_coef) < tol );
-            }
-            SECTION("With Matrix Coefficient")
-            {
-               MixedBilinearForm blf(&fespace_nd, &fespace_nd);
-               blf.AddDomainIntegrator(
-                  new MixedVectorCurlIntegrator(M3_coef));
-               blf.Assemble();
-               blf.Finalize();
-
-               blf.Mult(f_nd,tmp_nd); g_nd = 0.0;
-               CG(m_nd, tmp_nd, g_nd, 0, 200, cg_rtol * cg_rtol, 0.0);
-
-               REQUIRE( g_nd.ComputeL2Error(MdF3_coef) < tol );
-            }
+      ND_FECollection    fec_nd(order, dim);
+      FiniteElementSpace fespace_nd(&mesh, &fec_nd);
+
+      GridFunction f_nd(&fespace_nd); f_nd.ProjectCoefficient(F3_coef);
+
+      SECTION("Mapping ND to RT")
+      {
+         RT_FECollection    fec_rt(order - 1, dim);
+         FiniteElementSpace fespace_rt(&mesh, &fec_rt);
+
+         BilinearForm m_rt(&fespace_rt);
+         m_rt.AddDomainIntegrator(new VectorFEMassIntegrator());
+         m_rt.Assemble();
+         m_rt.Finalize();
+
+         GridFunction g_rt(&fespace_rt);
+
+         Vector tmp_rt(fespace_rt.GetNDofs());
+
+         SECTION("Without Coefficient")
+         {
+            MixedBilinearForm blf(&fespace_nd, &fespace_rt);
+            blf.AddDomainIntegrator(new MixedVectorCurlIntegrator());
+            blf.Assemble();
+            blf.Finalize();
+
+            blf.Mult(f_nd,tmp_rt); g_rt = 0.0;
+            CG(m_rt, tmp_rt, g_rt, 0, 200, cg_rtol * cg_rtol, 0.0);
+
+            REQUIRE( g_rt.ComputeL2Error(dF3_coef) < tol );
+         }
+         SECTION("With Scalar Coefficient")
+         {
+            MixedBilinearForm blf(&fespace_nd, &fespace_rt);
+            blf.AddDomainIntegrator(
+               new MixedVectorCurlIntegrator(q3_coef));
+            blf.Assemble();
+            blf.Finalize();
+
+            blf.Mult(f_nd,tmp_rt); g_rt = 0.0;
+            CG(m_rt, tmp_rt, g_rt, 0, 200, cg_rtol * cg_rtol, 0.0);
+
+            REQUIRE( g_rt.ComputeL2Error(qdF3_coef) < tol );
+         }
+         SECTION("With Diagonal Matrix Coefficient")
+         {
+            MixedBilinearForm blf(&fespace_nd, &fespace_rt);
+            blf.AddDomainIntegrator(
+               new MixedVectorCurlIntegrator(D3_coef));
+            blf.Assemble();
+            blf.Finalize();
+
+            blf.Mult(f_nd,tmp_rt); g_rt = 0.0;
+            CG(m_rt, tmp_rt, g_rt, 0, 200, cg_rtol * cg_rtol, 0.0);
+
+            REQUIRE( g_rt.ComputeL2Error(DdF3_coef) < tol );
+         }
+         SECTION("With Matrix Coefficient")
+         {
+            MixedBilinearForm blf(&fespace_nd, &fespace_rt);
+            blf.AddDomainIntegrator(
+               new MixedVectorCurlIntegrator(M3_coef));
+            blf.Assemble();
+            blf.Finalize();
+
+            blf.Mult(f_nd,tmp_rt); g_rt = 0.0;
+            CG(m_rt, tmp_rt, g_rt, 0, 200, cg_rtol * cg_rtol, 0.0);
+
+            REQUIRE( g_rt.ComputeL2Error(MdF3_coef) < tol );
+         }
+      }
+      SECTION("Mapping ND to ND")
+      {
+         BilinearForm m_nd(&fespace_nd);
+         m_nd.AddDomainIntegrator(new VectorFEMassIntegrator());
+         m_nd.Assemble();
+         m_nd.Finalize();
+
+         GridFunction g_nd(&fespace_nd);
+
+         Vector tmp_nd(fespace_nd.GetNDofs());
+
+         SECTION("Without Coefficient")
+         {
+            MixedBilinearForm blf(&fespace_nd, &fespace_nd);
+            blf.AddDomainIntegrator(new MixedVectorCurlIntegrator());
+            blf.Assemble();
+            blf.Finalize();
+
+            blf.Mult(f_nd,tmp_nd); g_nd = 0.0;
+            CG(m_nd, tmp_nd, g_nd, 0, 200, cg_rtol * cg_rtol, 0.0);
+
+            REQUIRE( g_nd.ComputeL2Error(dF3_coef) < tol );
+         }
+         SECTION("With Scalar Coefficient")
+         {
+            MixedBilinearForm blf(&fespace_nd, &fespace_nd);
+            blf.AddDomainIntegrator(
+               new MixedVectorCurlIntegrator(q3_coef));
+            blf.Assemble();
+            blf.Finalize();
+
+            blf.Mult(f_nd,tmp_nd); g_nd = 0.0;
+            CG(m_nd, tmp_nd, g_nd, 0, 200, cg_rtol * cg_rtol, 0.0);
+
+            REQUIRE( g_nd.ComputeL2Error(qdF3_coef) < tol );
+         }
+         SECTION("With Diagonal Matrix Coefficient")
+         {
+            MixedBilinearForm blf(&fespace_nd, &fespace_nd);
+            blf.AddDomainIntegrator(
+               new MixedVectorCurlIntegrator(D3_coef));
+            blf.Assemble();
+            blf.Finalize();
+
+            blf.Mult(f_nd,tmp_nd); g_nd = 0.0;
+            CG(m_nd, tmp_nd, g_nd, 0, 200, cg_rtol * cg_rtol, 0.0);
+
+            REQUIRE( g_nd.ComputeL2Error(DdF3_coef) < tol );
+         }
+         SECTION("With Matrix Coefficient")
+         {
+            MixedBilinearForm blf(&fespace_nd, &fespace_nd);
+            blf.AddDomainIntegrator(
+               new MixedVectorCurlIntegrator(M3_coef));
+            blf.Assemble();
+            blf.Finalize();
+
+            blf.Mult(f_nd,tmp_nd); g_nd = 0.0;
+            CG(m_nd, tmp_nd, g_nd, 0, 200, cg_rtol * cg_rtol, 0.0);
+
+            REQUIRE( g_nd.ComputeL2Error(MdF3_coef) < tol );
          }
       }
    }
@@ -1739,77 +1692,73 @@
    double cg_rtol = 1e-14;
    double tol = 1e-9;
 
-   for (int type = (int)Element::TETRAHEDRON;
-        type <= (int)Element::HEXAHEDRON; type++)
+   Mesh mesh(n, n, n, Element::HEXAHEDRON, 1, 2.0, 3.0, 5.0);
+
+   FunctionCoefficient          f3_coef(f3);
+   VectorFunctionCoefficient    V3_coef(dim, V3);
+   VectorFunctionCoefficient Vxdf3_coef(dim, VcrossGrad_f3);
+
+   SECTION("Operators on H1")
    {
-      Mesh mesh(n, n, n, (Element::Type)type, 1, 2.0, 3.0, 5.0);
-
-      FunctionCoefficient          f3_coef(f3);
-      VectorFunctionCoefficient    V3_coef(dim, V3);
-      VectorFunctionCoefficient Vxdf3_coef(dim, VcrossGrad_f3);
-
-      SECTION("Operators on H1 for element type " + std::to_string(type))
-      {
-         H1_FECollection    fec_h1(order, dim);
-         FiniteElementSpace fespace_h1(&mesh, &fec_h1);
-
-         GridFunction f_h1(&fespace_h1); f_h1.ProjectCoefficient(f3_coef);
-
-         SECTION("Mapping H1 to RT")
-         {
-            RT_FECollection    fec_rt(order - 1, dim);
-            FiniteElementSpace fespace_rt(&mesh, &fec_rt);
-
-            BilinearForm m_rt(&fespace_rt);
-            m_rt.AddDomainIntegrator(new VectorFEMassIntegrator());
-            m_rt.Assemble();
-            m_rt.Finalize();
-
-            GridFunction g_rt(&fespace_rt);
-
-            Vector tmp_rt(fespace_rt.GetNDofs());
-
-            SECTION("With Vector Coefficient")
-            {
-               MixedBilinearForm blf(&fespace_h1, &fespace_rt);
-               blf.AddDomainIntegrator(
-                  new MixedCrossGradIntegrator(V3_coef));
-               blf.Assemble();
-               blf.Finalize();
-
-               blf.Mult(f_h1,tmp_rt); g_rt = 0.0;
-               CG(m_rt, tmp_rt, g_rt, 0, 200, cg_rtol * cg_rtol, 0.0);
-
-               REQUIRE( g_rt.ComputeL2Error(Vxdf3_coef) < tol );
-            }
-         }
-         SECTION("Mapping H1 to ND")
-         {
-            ND_FECollection    fec_nd(order, dim);
-            FiniteElementSpace fespace_nd(&mesh, &fec_nd);
-
-            BilinearForm m_nd(&fespace_nd);
-            m_nd.AddDomainIntegrator(new VectorFEMassIntegrator());
-            m_nd.Assemble();
-            m_nd.Finalize();
-
-            GridFunction g_nd(&fespace_nd);
-
-            Vector tmp_nd(fespace_nd.GetNDofs());
-
-            SECTION("With Vector Coefficient")
-            {
-               MixedBilinearForm blf(&fespace_h1, &fespace_nd);
-               blf.AddDomainIntegrator(
-                  new MixedCrossGradIntegrator(V3_coef));
-               blf.Assemble();
-               blf.Finalize();
-
-               blf.Mult(f_h1,tmp_nd); g_nd = 0.0;
-               CG(m_nd, tmp_nd, g_nd, 0, 200, cg_rtol * cg_rtol, 0.0);
-
-               REQUIRE( g_nd.ComputeL2Error(Vxdf3_coef) < tol );
-            }
+      H1_FECollection    fec_h1(order, dim);
+      FiniteElementSpace fespace_h1(&mesh, &fec_h1);
+
+      GridFunction f_h1(&fespace_h1); f_h1.ProjectCoefficient(f3_coef);
+
+      SECTION("Mapping H1 to RT")
+      {
+         RT_FECollection    fec_rt(order - 1, dim);
+         FiniteElementSpace fespace_rt(&mesh, &fec_rt);
+
+         BilinearForm m_rt(&fespace_rt);
+         m_rt.AddDomainIntegrator(new VectorFEMassIntegrator());
+         m_rt.Assemble();
+         m_rt.Finalize();
+
+         GridFunction g_rt(&fespace_rt);
+
+         Vector tmp_rt(fespace_rt.GetNDofs());
+
+         SECTION("With Vector Coefficient")
+         {
+            MixedBilinearForm blf(&fespace_h1, &fespace_rt);
+            blf.AddDomainIntegrator(
+               new MixedCrossGradIntegrator(V3_coef));
+            blf.Assemble();
+            blf.Finalize();
+
+            blf.Mult(f_h1,tmp_rt); g_rt = 0.0;
+            CG(m_rt, tmp_rt, g_rt, 0, 200, cg_rtol * cg_rtol, 0.0);
+
+            REQUIRE( g_rt.ComputeL2Error(Vxdf3_coef) < tol );
+         }
+      }
+      SECTION("Mapping H1 to ND")
+      {
+         ND_FECollection    fec_nd(order, dim);
+         FiniteElementSpace fespace_nd(&mesh, &fec_nd);
+
+         BilinearForm m_nd(&fespace_nd);
+         m_nd.AddDomainIntegrator(new VectorFEMassIntegrator());
+         m_nd.Assemble();
+         m_nd.Finalize();
+
+         GridFunction g_nd(&fespace_nd);
+
+         Vector tmp_nd(fespace_nd.GetNDofs());
+
+         SECTION("With Vector Coefficient")
+         {
+            MixedBilinearForm blf(&fespace_h1, &fespace_nd);
+            blf.AddDomainIntegrator(
+               new MixedCrossGradIntegrator(V3_coef));
+            blf.Assemble();
+            blf.Finalize();
+
+            blf.Mult(f_h1,tmp_nd); g_nd = 0.0;
+            CG(m_nd, tmp_nd, g_nd, 0, 200, cg_rtol * cg_rtol, 0.0);
+
+            REQUIRE( g_nd.ComputeL2Error(Vxdf3_coef) < tol );
          }
       }
    }
@@ -1825,74 +1774,70 @@
    double cg_rtol = 1e-14;
    double tol = 1e-9;
 
-   for (int type = (int)Element::TETRAHEDRON;
-        type <= (int)Element::HEXAHEDRON; type++)
+   Mesh mesh(n, n, n, Element::HEXAHEDRON, 1, 2.0, 3.0, 5.0);
+
+   VectorFunctionCoefficient    F3_coef(dim, F3);
+   VectorFunctionCoefficient    V3_coef(dim, V3);
+   VectorFunctionCoefficient VxdF3_coef(dim, VcrossCurlF3);
+
+   SECTION("Operators on ND")
    {
-      Mesh mesh(n, n, n, (Element::Type)type, 1, 2.0, 3.0, 5.0);
-
-      VectorFunctionCoefficient    F3_coef(dim, F3);
-      VectorFunctionCoefficient    V3_coef(dim, V3);
-      VectorFunctionCoefficient VxdF3_coef(dim, VcrossCurlF3);
-
-      SECTION("Operators on ND for element type " + std::to_string(type))
-      {
-         ND_FECollection    fec_nd(order, dim);
-         FiniteElementSpace fespace_nd(&mesh, &fec_nd);
-
-         GridFunction f_nd(&fespace_nd); f_nd.ProjectCoefficient(F3_coef);
-
-         SECTION("Mapping ND to RT")
-         {
-            RT_FECollection    fec_rt(order - 1, dim);
-            FiniteElementSpace fespace_rt(&mesh, &fec_rt);
-
-            BilinearForm m_rt(&fespace_rt);
-            m_rt.AddDomainIntegrator(new VectorFEMassIntegrator());
-            m_rt.Assemble();
-            m_rt.Finalize();
-
-            GridFunction g_rt(&fespace_rt);
-
-            Vector tmp_rt(fespace_rt.GetNDofs());
-
-            SECTION("With Vector Coefficient")
-            {
-               MixedBilinearForm blf(&fespace_nd, &fespace_rt);
-               blf.AddDomainIntegrator(
-                  new MixedCrossCurlIntegrator(V3_coef));
-               blf.Assemble();
-               blf.Finalize();
-
-               blf.Mult(f_nd,tmp_rt); g_rt = 0.0;
-               CG(m_rt, tmp_rt, g_rt, 0, 200, cg_rtol * cg_rtol, 0.0);
-
-               REQUIRE( g_rt.ComputeL2Error(VxdF3_coef) < tol );
-            }
-         }
-         SECTION("Mapping ND to ND")
-         {
-            BilinearForm m_nd(&fespace_nd);
-            m_nd.AddDomainIntegrator(new VectorFEMassIntegrator());
-            m_nd.Assemble();
-            m_nd.Finalize();
-
-            GridFunction g_nd(&fespace_nd);
-
-            Vector tmp_nd(fespace_nd.GetNDofs());
-
-            SECTION("With Vector Coefficient")
-            {
-               MixedBilinearForm blf(&fespace_nd, &fespace_nd);
-               blf.AddDomainIntegrator(
-                  new MixedCrossCurlIntegrator(V3_coef));
-               blf.Assemble();
-               blf.Finalize();
-
-               blf.Mult(f_nd,tmp_nd); g_nd = 0.0;
-               CG(m_nd, tmp_nd, g_nd, 0, 200, cg_rtol * cg_rtol, 0.0);
-
-               REQUIRE( g_nd.ComputeL2Error(VxdF3_coef) < tol );
-            }
+      ND_FECollection    fec_nd(order, dim);
+      FiniteElementSpace fespace_nd(&mesh, &fec_nd);
+
+      GridFunction f_nd(&fespace_nd); f_nd.ProjectCoefficient(F3_coef);
+
+      SECTION("Mapping ND to RT")
+      {
+         RT_FECollection    fec_rt(order - 1, dim);
+         FiniteElementSpace fespace_rt(&mesh, &fec_rt);
+
+         BilinearForm m_rt(&fespace_rt);
+         m_rt.AddDomainIntegrator(new VectorFEMassIntegrator());
+         m_rt.Assemble();
+         m_rt.Finalize();
+
+         GridFunction g_rt(&fespace_rt);
+
+         Vector tmp_rt(fespace_rt.GetNDofs());
+
+         SECTION("With Vector Coefficient")
+         {
+            MixedBilinearForm blf(&fespace_nd, &fespace_rt);
+            blf.AddDomainIntegrator(
+               new MixedCrossCurlIntegrator(V3_coef));
+            blf.Assemble();
+            blf.Finalize();
+
+            blf.Mult(f_nd,tmp_rt); g_rt = 0.0;
+            CG(m_rt, tmp_rt, g_rt, 0, 200, cg_rtol * cg_rtol, 0.0);
+
+            REQUIRE( g_rt.ComputeL2Error(VxdF3_coef) < tol );
+         }
+      }
+      SECTION("Mapping ND to ND")
+      {
+         BilinearForm m_nd(&fespace_nd);
+         m_nd.AddDomainIntegrator(new VectorFEMassIntegrator());
+         m_nd.Assemble();
+         m_nd.Finalize();
+
+         GridFunction g_nd(&fespace_nd);
+
+         Vector tmp_nd(fespace_nd.GetNDofs());
+
+         SECTION("With Vector Coefficient")
+         {
+            MixedBilinearForm blf(&fespace_nd, &fespace_nd);
+            blf.AddDomainIntegrator(
+               new MixedCrossCurlIntegrator(V3_coef));
+            blf.Assemble();
+            blf.Finalize();
+
+            blf.Mult(f_nd,tmp_nd); g_nd = 0.0;
+            CG(m_nd, tmp_nd, g_nd, 0, 200, cg_rtol * cg_rtol, 0.0);
+
+            REQUIRE( g_nd.ComputeL2Error(VxdF3_coef) < tol );
          }
       }
    }
@@ -1908,102 +1853,98 @@
    double cg_rtol = 1e-14;
    double tol = 1e-9;
 
-   for (int type = (int)Element::TETRAHEDRON;
-        type <= (int)Element::HEXAHEDRON; type++)
+   Mesh mesh(n, n, n, Element::HEXAHEDRON, 1, 2.0, 3.0, 5.0);
+
+   VectorFunctionCoefficient F3_coef(dim, F3);
+   FunctionCoefficient       q3_coef(q3);
+   FunctionCoefficient      dF3_coef(DivF3);
+   FunctionCoefficient     qdF3_coef(qDivF3);
+
+   SECTION("Operators on RT")
    {
-      Mesh mesh(n, n, n, (Element::Type)type, 1, 2.0, 3.0, 5.0);
-
-      VectorFunctionCoefficient F3_coef(dim, F3);
-      FunctionCoefficient       q3_coef(q3);
-      FunctionCoefficient      dF3_coef(DivF3);
-      FunctionCoefficient     qdF3_coef(qDivF3);
-
-      SECTION("Operators on RT for element type " + std::to_string(type))
-      {
-         RT_FECollection    fec_rt(order - 1, dim);
-         FiniteElementSpace fespace_rt(&mesh, &fec_rt);
-
-         GridFunction f_rt(&fespace_rt); f_rt.ProjectCoefficient(F3_coef);
-
-         SECTION("Mapping RT to L2")
-         {
-            L2_FECollection    fec_l2(order - 1, dim);
-            FiniteElementSpace fespace_l2(&mesh, &fec_l2);
-
-            BilinearForm m_l2(&fespace_l2);
-            m_l2.AddDomainIntegrator(new MassIntegrator());
-            m_l2.Assemble();
-            m_l2.Finalize();
-
-            GridFunction g_l2(&fespace_l2);
-
-            Vector tmp_l2(fespace_l2.GetNDofs());
-
-            SECTION("Without Coefficient")
-            {
-               MixedBilinearForm blf(&fespace_rt, &fespace_l2);
-               blf.AddDomainIntegrator(new MixedScalarDivergenceIntegrator());
-               blf.Assemble();
-               blf.Finalize();
-
-               blf.Mult(f_rt,tmp_l2); g_l2 = 0.0;
-               CG(m_l2, tmp_l2, g_l2, 0, 200, cg_rtol * cg_rtol, 0.0);
-
-               REQUIRE( g_l2.ComputeL2Error(dF3_coef) < tol );
-            }
-            SECTION("With Scalar Coefficient")
-            {
-               MixedBilinearForm blf(&fespace_rt, &fespace_l2);
-               blf.AddDomainIntegrator(
-                  new MixedScalarDivergenceIntegrator(q3_coef));
-               blf.Assemble();
-               blf.Finalize();
-
-               blf.Mult(f_rt,tmp_l2); g_l2 = 0.0;
-               CG(m_l2, tmp_l2, g_l2, 0, 200, cg_rtol * cg_rtol, 0.0);
-
-               REQUIRE( g_l2.ComputeL2Error(qdF3_coef) < tol );
-            }
-         }
-         SECTION("Mapping RT to H1")
-         {
-            H1_FECollection    fec_h1(order, dim);
-            FiniteElementSpace fespace_h1(&mesh, &fec_h1);
-
-            BilinearForm m_h1(&fespace_h1);
-            m_h1.AddDomainIntegrator(new MassIntegrator());
-            m_h1.Assemble();
-            m_h1.Finalize();
-
-            GridFunction g_h1(&fespace_h1);
-
-            Vector tmp_h1(fespace_h1.GetNDofs());
-
-            SECTION("Without Coefficient")
-            {
-               MixedBilinearForm blf(&fespace_rt, &fespace_h1);
-               blf.AddDomainIntegrator(new MixedScalarDivergenceIntegrator());
-               blf.Assemble();
-               blf.Finalize();
-
-               blf.Mult(f_rt,tmp_h1); g_h1 = 0.0;
-               CG(m_h1, tmp_h1, g_h1, 0, 200, cg_rtol * cg_rtol, 0.0);
-
-               REQUIRE( g_h1.ComputeL2Error(dF3_coef) < tol );
-            }
-            SECTION("With Scalar Coefficient")
-            {
-               MixedBilinearForm blf(&fespace_rt, &fespace_h1);
-               blf.AddDomainIntegrator(
-                  new MixedScalarDivergenceIntegrator(q3_coef));
-               blf.Assemble();
-               blf.Finalize();
-
-               blf.Mult(f_rt,tmp_h1); g_h1 = 0.0;
-               CG(m_h1, tmp_h1, g_h1, 0, 200, cg_rtol * cg_rtol, 0.0);
-
-               REQUIRE( g_h1.ComputeL2Error(qdF3_coef) < tol );
-            }
+      RT_FECollection    fec_rt(order - 1, dim);
+      FiniteElementSpace fespace_rt(&mesh, &fec_rt);
+
+      GridFunction f_rt(&fespace_rt); f_rt.ProjectCoefficient(F3_coef);
+
+      SECTION("Mapping RT to L2")
+      {
+         L2_FECollection    fec_l2(order - 1, dim);
+         FiniteElementSpace fespace_l2(&mesh, &fec_l2);
+
+         BilinearForm m_l2(&fespace_l2);
+         m_l2.AddDomainIntegrator(new MassIntegrator());
+         m_l2.Assemble();
+         m_l2.Finalize();
+
+         GridFunction g_l2(&fespace_l2);
+
+         Vector tmp_l2(fespace_l2.GetNDofs());
+
+         SECTION("Without Coefficient")
+         {
+            MixedBilinearForm blf(&fespace_rt, &fespace_l2);
+            blf.AddDomainIntegrator(new MixedScalarDivergenceIntegrator());
+            blf.Assemble();
+            blf.Finalize();
+
+            blf.Mult(f_rt,tmp_l2); g_l2 = 0.0;
+            CG(m_l2, tmp_l2, g_l2, 0, 200, cg_rtol * cg_rtol, 0.0);
+
+            REQUIRE( g_l2.ComputeL2Error(dF3_coef) < tol );
+         }
+         SECTION("With Scalar Coefficient")
+         {
+            MixedBilinearForm blf(&fespace_rt, &fespace_l2);
+            blf.AddDomainIntegrator(
+               new MixedScalarDivergenceIntegrator(q3_coef));
+            blf.Assemble();
+            blf.Finalize();
+
+            blf.Mult(f_rt,tmp_l2); g_l2 = 0.0;
+            CG(m_l2, tmp_l2, g_l2, 0, 200, cg_rtol * cg_rtol, 0.0);
+
+            REQUIRE( g_l2.ComputeL2Error(qdF3_coef) < tol );
+         }
+      }
+      SECTION("Mapping RT to H1")
+      {
+         H1_FECollection    fec_h1(order, dim);
+         FiniteElementSpace fespace_h1(&mesh, &fec_h1);
+
+         BilinearForm m_h1(&fespace_h1);
+         m_h1.AddDomainIntegrator(new MassIntegrator());
+         m_h1.Assemble();
+         m_h1.Finalize();
+
+         GridFunction g_h1(&fespace_h1);
+
+         Vector tmp_h1(fespace_h1.GetNDofs());
+
+         SECTION("Without Coefficient")
+         {
+            MixedBilinearForm blf(&fespace_rt, &fespace_h1);
+            blf.AddDomainIntegrator(new MixedScalarDivergenceIntegrator());
+            blf.Assemble();
+            blf.Finalize();
+
+            blf.Mult(f_rt,tmp_h1); g_h1 = 0.0;
+            CG(m_h1, tmp_h1, g_h1, 0, 200, cg_rtol * cg_rtol, 0.0);
+
+            REQUIRE( g_h1.ComputeL2Error(dF3_coef) < tol );
+         }
+         SECTION("With Scalar Coefficient")
+         {
+            MixedBilinearForm blf(&fespace_rt, &fespace_h1);
+            blf.AddDomainIntegrator(
+               new MixedScalarDivergenceIntegrator(q3_coef));
+            blf.Assemble();
+            blf.Finalize();
+
+            blf.Mult(f_rt,tmp_h1); g_h1 = 0.0;
+            CG(m_h1, tmp_h1, g_h1, 0, 200, cg_rtol * cg_rtol, 0.0);
+
+            REQUIRE( g_h1.ComputeL2Error(qdF3_coef) < tol );
          }
       }
    }
@@ -2019,74 +1960,70 @@
    double cg_rtol = 1e-14;
    double tol = 1e-9;
 
-   for (int type = (int)Element::TETRAHEDRON;
-        type <= (int)Element::HEXAHEDRON; type++)
+   Mesh mesh(n, n, n, Element::HEXAHEDRON, 1, 2.0, 3.0, 5.0);
+
+   VectorFunctionCoefficient   F3_coef(dim, F3);
+   VectorFunctionCoefficient   V3_coef(dim, V3);
+   VectorFunctionCoefficient VdF3_coef(dim, VDivF3);
+
+   SECTION("Operators on RT")
    {
-      Mesh mesh(n, n, n, (Element::Type)type, 1, 2.0, 3.0, 5.0);
-
-      VectorFunctionCoefficient   F3_coef(dim, F3);
-      VectorFunctionCoefficient   V3_coef(dim, V3);
-      VectorFunctionCoefficient VdF3_coef(dim, VDivF3);
-
-      SECTION("Operators on RT for element type " + std::to_string(type))
-      {
-         RT_FECollection    fec_rt(order - 1, dim);
-         FiniteElementSpace fespace_rt(&mesh, &fec_rt);
-
-         GridFunction f_rt(&fespace_rt); f_rt.ProjectCoefficient(F3_coef);
-
-         SECTION("Mapping RT to RT")
-         {
-            BilinearForm m_rt(&fespace_rt);
-            m_rt.AddDomainIntegrator(new VectorFEMassIntegrator());
-            m_rt.Assemble();
-            m_rt.Finalize();
-
-            GridFunction g_rt(&fespace_rt);
-
-            Vector tmp_rt(fespace_rt.GetNDofs());
-
-            SECTION("With Vector Coefficient")
-            {
-               MixedBilinearForm blf(&fespace_rt, &fespace_rt);
-               blf.AddDomainIntegrator(
-                  new MixedVectorDivergenceIntegrator(V3_coef));
-               blf.Assemble();
-               blf.Finalize();
-
-               blf.Mult(f_rt,tmp_rt); g_rt = 0.0;
-               CG(m_rt, tmp_rt, g_rt, 0, 200, cg_rtol * cg_rtol, 0.0);
-
-               REQUIRE( g_rt.ComputeL2Error(VdF3_coef) < tol );
-            }
-         }
-         SECTION("Mapping RT to ND")
-         {
-            ND_FECollection    fec_nd(order, dim);
-            FiniteElementSpace fespace_nd(&mesh, &fec_nd);
-
-            BilinearForm m_nd(&fespace_nd);
-            m_nd.AddDomainIntegrator(new VectorFEMassIntegrator());
-            m_nd.Assemble();
-            m_nd.Finalize();
-
-            GridFunction g_nd(&fespace_nd);
-
-            Vector tmp_nd(fespace_nd.GetNDofs());
-
-            SECTION("With Vector Coefficient")
-            {
-               MixedBilinearForm blf(&fespace_rt, &fespace_nd);
-               blf.AddDomainIntegrator(
-                  new MixedVectorDivergenceIntegrator(V3_coef));
-               blf.Assemble();
-               blf.Finalize();
-
-               blf.Mult(f_rt,tmp_nd); g_nd = 0.0;
-               CG(m_nd, tmp_nd, g_nd, 0, 200, cg_rtol * cg_rtol, 0.0);
-
-               REQUIRE( g_nd.ComputeL2Error(VdF3_coef) < tol );
-            }
+      RT_FECollection    fec_rt(order - 1, dim);
+      FiniteElementSpace fespace_rt(&mesh, &fec_rt);
+
+      GridFunction f_rt(&fespace_rt); f_rt.ProjectCoefficient(F3_coef);
+
+      SECTION("Mapping RT to RT")
+      {
+         BilinearForm m_rt(&fespace_rt);
+         m_rt.AddDomainIntegrator(new VectorFEMassIntegrator());
+         m_rt.Assemble();
+         m_rt.Finalize();
+
+         GridFunction g_rt(&fespace_rt);
+
+         Vector tmp_rt(fespace_rt.GetNDofs());
+
+         SECTION("With Vector Coefficient")
+         {
+            MixedBilinearForm blf(&fespace_rt, &fespace_rt);
+            blf.AddDomainIntegrator(
+               new MixedVectorDivergenceIntegrator(V3_coef));
+            blf.Assemble();
+            blf.Finalize();
+
+            blf.Mult(f_rt,tmp_rt); g_rt = 0.0;
+            CG(m_rt, tmp_rt, g_rt, 0, 200, cg_rtol * cg_rtol, 0.0);
+
+            REQUIRE( g_rt.ComputeL2Error(VdF3_coef) < tol );
+         }
+      }
+      SECTION("Mapping RT to ND")
+      {
+         ND_FECollection    fec_nd(order, dim);
+         FiniteElementSpace fespace_nd(&mesh, &fec_nd);
+
+         BilinearForm m_nd(&fespace_nd);
+         m_nd.AddDomainIntegrator(new VectorFEMassIntegrator());
+         m_nd.Assemble();
+         m_nd.Finalize();
+
+         GridFunction g_nd(&fespace_nd);
+
+         Vector tmp_nd(fespace_nd.GetNDofs());
+
+         SECTION("With Vector Coefficient")
+         {
+            MixedBilinearForm blf(&fespace_rt, &fespace_nd);
+            blf.AddDomainIntegrator(
+               new MixedVectorDivergenceIntegrator(V3_coef));
+            blf.Assemble();
+            blf.Finalize();
+
+            blf.Mult(f_rt,tmp_nd); g_nd = 0.0;
+            CG(m_nd, tmp_nd, g_nd, 0, 200, cg_rtol * cg_rtol, 0.0);
+
+            REQUIRE( g_nd.ComputeL2Error(VdF3_coef) < tol );
          }
       }
    }
@@ -2102,201 +2039,189 @@
    double cg_rtol = 1e-14;
    double tol = 1e-9;
 
+   Mesh mesh(n, n, n, Element::HEXAHEDRON, 1, 2.0, 3.0, 5.0);
+
    FunctionCoefficient        f3_coef(f3);
    VectorFunctionCoefficient  V3_coef(dim, V3);
    VectorFunctionCoefficient Vf3_coef(dim, Vf3);
 
-   for (int type = (int)Element::TETRAHEDRON;
-        type <= (int)Element::HEXAHEDRON; type++)
+   SECTION("Operators on H1")
    {
-      Mesh mesh(n, n, n, (Element::Type)type, 1, 2.0, 3.0, 5.0);
-
-      SECTION("Operators on H1 for element type " + std::to_string(type))
-      {
-         H1_FECollection    fec_h1(order, dim);
-         FiniteElementSpace fespace_h1(&mesh, &fec_h1);
-
-         GridFunction f_h1(&fespace_h1); f_h1.ProjectCoefficient(f3_coef);
-
-         SECTION("Mapping H1 to ND")
-         {
-            ND_FECollection    fec_nd(order + 1, dim);
-            FiniteElementSpace fespace_nd(&mesh, &fec_nd);
-
-            BilinearForm m_nd(&fespace_nd);
-            m_nd.AddDomainIntegrator(new VectorFEMassIntegrator());
-            m_nd.Assemble();
-            m_nd.Finalize();
-
-            GSSmoother s_nd(m_nd.SpMat());
-
-            GridFunction g_nd(&fespace_nd);
-
-            Vector tmp_nd(fespace_nd.GetNDofs());
-
-            SECTION("With Vector Coefficient")
-            {
-               MixedBilinearForm blf(&fespace_h1, &fespace_nd);
-               blf.AddDomainIntegrator(new MixedVectorProductIntegrator(V3_coef));
-               blf.Assemble();
-               blf.Finalize();
-
-               blf.Mult(f_h1,tmp_nd); g_nd = 0.0;
-               PCG(m_nd, s_nd, tmp_nd, g_nd, 0, 200, cg_rtol * cg_rtol, 0.0);
-
-               REQUIRE( g_nd.ComputeL2Error(Vf3_coef) < tol );
-
-               MixedBilinearForm blfw(&fespace_nd, &fespace_h1);
-               blfw.AddDomainIntegrator(
-                  new MixedDotProductIntegrator(V3_coef));
-               blfw.Assemble();
-               blfw.Finalize();
-
-               SparseMatrix * blfT = Transpose(blfw.SpMat());
-               SparseMatrix * diff = Add(1.0,blf.SpMat(),-1.0,*blfT);
-
-               REQUIRE( diff->MaxNorm() < tol );
-
-               delete blfT;
-               delete diff;
-            }
-         }
-         SECTION("Mapping H1 to RT")
-         {
-            RT_FECollection    fec_rt(order, dim);
-            FiniteElementSpace fespace_rt(&mesh, &fec_rt);
-
-            BilinearForm m_rt(&fespace_rt);
-            m_rt.AddDomainIntegrator(new VectorFEMassIntegrator());
-            m_rt.Assemble();
-            m_rt.Finalize();
-
-            GSSmoother s_rt(m_rt.SpMat());
-
-            GridFunction g_rt(&fespace_rt);
-
-            Vector tmp_rt(fespace_rt.GetNDofs());
-
-            SECTION("With Vector Coefficient")
-            {
-               MixedBilinearForm blf(&fespace_h1, &fespace_rt);
-               blf.AddDomainIntegrator(new MixedVectorProductIntegrator(V3_coef));
-               blf.Assemble();
-               blf.Finalize();
-
-               blf.Mult(f_h1,tmp_rt); g_rt = 0.0;
-               PCG(m_rt, s_rt, tmp_rt, g_rt, 0, 200, cg_rtol * cg_rtol, 0.0);
-
-               REQUIRE( g_rt.ComputeL2Error(Vf3_coef) < tol );
-
-               MixedBilinearForm blfw(&fespace_rt, &fespace_h1);
-               blfw.AddDomainIntegrator(
-                  new MixedDotProductIntegrator(V3_coef));
-               blfw.Assemble();
-               blfw.Finalize();
-
-               SparseMatrix * blfT = Transpose(blfw.SpMat());
-               SparseMatrix * diff = Add(1.0,blf.SpMat(),-1.0,*blfT);
-
-               REQUIRE( diff->MaxNorm() < tol );
-
-               delete blfT;
-               delete diff;
-            }
-         }
-      }
-      SECTION("Operators on L2 for element type " + std::to_string(type))
-      {
-         L2_FECollection    fec_l2(order, dim);
-         FiniteElementSpace fespace_l2(&mesh, &fec_l2);
-
-         GridFunction f_l2(&fespace_l2); f_l2.ProjectCoefficient(f3_coef);
-
-         SECTION("Mapping L2 to ND")
-         {
-            ND_FECollection    fec_nd(order + 1, dim);
-            FiniteElementSpace fespace_nd(&mesh, &fec_nd);
-
-            BilinearForm m_nd(&fespace_nd);
-            m_nd.AddDomainIntegrator(new VectorFEMassIntegrator());
-            m_nd.Assemble();
-            m_nd.Finalize();
-
-            GSSmoother s_nd(m_nd.SpMat());
-
-            GridFunction g_nd(&fespace_nd);
-
-            Vector tmp_nd(fespace_nd.GetNDofs());
-
-            SECTION("With Vector Coefficient")
-            {
-               MixedBilinearForm blf(&fespace_l2, &fespace_nd);
-               blf.AddDomainIntegrator(new MixedVectorProductIntegrator(V3_coef));
-               blf.Assemble();
-               blf.Finalize();
-
-               blf.Mult(f_l2,tmp_nd); g_nd = 0.0;
-               PCG(m_nd, s_nd, tmp_nd, g_nd, 0, 200, cg_rtol * cg_rtol, 0.0);
-
-               REQUIRE( g_nd.ComputeL2Error(Vf3_coef) < tol );
-
-               MixedBilinearForm blfw(&fespace_nd, &fespace_l2);
-               blfw.AddDomainIntegrator(
-                  new MixedDotProductIntegrator(V3_coef));
-               blfw.Assemble();
-               blfw.Finalize();
-
-               SparseMatrix * blfT = Transpose(blfw.SpMat());
-               SparseMatrix * diff = Add(1.0,blf.SpMat(),-1.0,*blfT);
-
-               REQUIRE( diff->MaxNorm() < tol );
-
-               delete blfT;
-               delete diff;
-            }
-         }
-         SECTION("Mapping L2 to RT")
-         {
-            RT_FECollection    fec_rt(order, dim);
-            FiniteElementSpace fespace_rt(&mesh, &fec_rt);
-
-            BilinearForm m_rt(&fespace_rt);
-            m_rt.AddDomainIntegrator(new VectorFEMassIntegrator());
-            m_rt.Assemble();
-            m_rt.Finalize();
-
-            GSSmoother s_rt(m_rt.SpMat());
-
-            GridFunction g_rt(&fespace_rt);
-
-            Vector tmp_rt(fespace_rt.GetNDofs());
-
-            SECTION("With Vector Coefficient")
-            {
-               MixedBilinearForm blf(&fespace_l2, &fespace_rt);
-               blf.AddDomainIntegrator(new MixedVectorProductIntegrator(V3_coef));
-               blf.Assemble();
-               blf.Finalize();
-
-               blf.Mult(f_l2,tmp_rt); g_rt = 0.0;
-               PCG(m_rt, s_rt, tmp_rt, g_rt, 0, 200, cg_rtol * cg_rtol, 0.0);
-
-               REQUIRE( g_rt.ComputeL2Error(Vf3_coef) < tol );
-
-               MixedBilinearForm blfw(&fespace_rt, &fespace_l2);
-               blfw.AddDomainIntegrator(
-                  new MixedDotProductIntegrator(V3_coef));
-               blfw.Assemble();
-               blfw.Finalize();
-
-               SparseMatrix * blfT = Transpose(blfw.SpMat());
-               SparseMatrix * diff = Add(1.0,blf.SpMat(),-1.0,*blfT);
-
-               REQUIRE( diff->MaxNorm() < tol );
-
-               delete blfT;
-               delete diff;
-            }
+      H1_FECollection    fec_h1(order, dim);
+      FiniteElementSpace fespace_h1(&mesh, &fec_h1);
+
+      GridFunction f_h1(&fespace_h1); f_h1.ProjectCoefficient(f3_coef);
+
+      SECTION("Mapping H1 to ND")
+      {
+         ND_FECollection    fec_nd(order + 1, dim);
+         FiniteElementSpace fespace_nd(&mesh, &fec_nd);
+
+         BilinearForm m_nd(&fespace_nd);
+         m_nd.AddDomainIntegrator(new VectorFEMassIntegrator());
+         m_nd.Assemble();
+         m_nd.Finalize();
+
+         GridFunction g_nd(&fespace_nd);
+
+         Vector tmp_nd(fespace_nd.GetNDofs());
+
+         SECTION("With Vector Coefficient")
+         {
+            MixedBilinearForm blf(&fespace_h1, &fespace_nd);
+            blf.AddDomainIntegrator(new MixedVectorProductIntegrator(V3_coef));
+            blf.Assemble();
+            blf.Finalize();
+
+            blf.Mult(f_h1,tmp_nd); g_nd = 0.0;
+            CG(m_nd, tmp_nd, g_nd, 0, 200, cg_rtol * cg_rtol, 0.0);
+
+            REQUIRE( g_nd.ComputeL2Error(Vf3_coef) < tol );
+
+            MixedBilinearForm blfw(&fespace_nd, &fespace_h1);
+            blfw.AddDomainIntegrator(
+               new MixedDotProductIntegrator(V3_coef));
+            blfw.Assemble();
+            blfw.Finalize();
+
+            SparseMatrix * blfT = Transpose(blfw.SpMat());
+            SparseMatrix * diff = Add(1.0,blf.SpMat(),-1.0,*blfT);
+
+            REQUIRE( diff->MaxNorm() < tol );
+
+            delete blfT;
+            delete diff;
+         }
+      }
+      SECTION("Mapping H1 to RT")
+      {
+         RT_FECollection    fec_rt(order, dim);
+         FiniteElementSpace fespace_rt(&mesh, &fec_rt);
+
+         BilinearForm m_rt(&fespace_rt);
+         m_rt.AddDomainIntegrator(new VectorFEMassIntegrator());
+         m_rt.Assemble();
+         m_rt.Finalize();
+
+         GridFunction g_rt(&fespace_rt);
+
+         Vector tmp_rt(fespace_rt.GetNDofs());
+
+         SECTION("With Vector Coefficient")
+         {
+            MixedBilinearForm blf(&fespace_h1, &fespace_rt);
+            blf.AddDomainIntegrator(new MixedVectorProductIntegrator(V3_coef));
+            blf.Assemble();
+            blf.Finalize();
+
+            blf.Mult(f_h1,tmp_rt); g_rt = 0.0;
+            CG(m_rt, tmp_rt, g_rt, 0, 200, cg_rtol * cg_rtol, 0.0);
+
+            REQUIRE( g_rt.ComputeL2Error(Vf3_coef) < tol );
+
+            MixedBilinearForm blfw(&fespace_rt, &fespace_h1);
+            blfw.AddDomainIntegrator(
+               new MixedDotProductIntegrator(V3_coef));
+            blfw.Assemble();
+            blfw.Finalize();
+
+            SparseMatrix * blfT = Transpose(blfw.SpMat());
+            SparseMatrix * diff = Add(1.0,blf.SpMat(),-1.0,*blfT);
+
+            REQUIRE( diff->MaxNorm() < tol );
+
+            delete blfT;
+            delete diff;
+         }
+      }
+   }
+   SECTION("Operators on L2")
+   {
+      L2_FECollection    fec_l2(order, dim);
+      FiniteElementSpace fespace_l2(&mesh, &fec_l2);
+
+      GridFunction f_l2(&fespace_l2); f_l2.ProjectCoefficient(f3_coef);
+
+      SECTION("Mapping L2 to ND")
+      {
+         ND_FECollection    fec_nd(order + 1, dim);
+         FiniteElementSpace fespace_nd(&mesh, &fec_nd);
+
+         BilinearForm m_nd(&fespace_nd);
+         m_nd.AddDomainIntegrator(new VectorFEMassIntegrator());
+         m_nd.Assemble();
+         m_nd.Finalize();
+
+         GridFunction g_nd(&fespace_nd);
+
+         Vector tmp_nd(fespace_nd.GetNDofs());
+
+         SECTION("With Vector Coefficient")
+         {
+            MixedBilinearForm blf(&fespace_l2, &fespace_nd);
+            blf.AddDomainIntegrator(new MixedVectorProductIntegrator(V3_coef));
+            blf.Assemble();
+            blf.Finalize();
+
+            blf.Mult(f_l2,tmp_nd); g_nd = 0.0;
+            CG(m_nd, tmp_nd, g_nd, 0, 200, cg_rtol * cg_rtol, 0.0);
+
+            REQUIRE( g_nd.ComputeL2Error(Vf3_coef) < tol );
+
+            MixedBilinearForm blfw(&fespace_nd, &fespace_l2);
+            blfw.AddDomainIntegrator(
+               new MixedDotProductIntegrator(V3_coef));
+            blfw.Assemble();
+            blfw.Finalize();
+
+            SparseMatrix * blfT = Transpose(blfw.SpMat());
+            SparseMatrix * diff = Add(1.0,blf.SpMat(),-1.0,*blfT);
+
+            REQUIRE( diff->MaxNorm() < tol );
+
+            delete blfT;
+            delete diff;
+         }
+      }
+      SECTION("Mapping L2 to RT")
+      {
+         RT_FECollection    fec_rt(order, dim);
+         FiniteElementSpace fespace_rt(&mesh, &fec_rt);
+
+         BilinearForm m_rt(&fespace_rt);
+         m_rt.AddDomainIntegrator(new VectorFEMassIntegrator());
+         m_rt.Assemble();
+         m_rt.Finalize();
+
+         GridFunction g_rt(&fespace_rt);
+
+         Vector tmp_rt(fespace_rt.GetNDofs());
+
+         SECTION("With Vector Coefficient")
+         {
+            MixedBilinearForm blf(&fespace_l2, &fespace_rt);
+            blf.AddDomainIntegrator(new MixedVectorProductIntegrator(V3_coef));
+            blf.Assemble();
+            blf.Finalize();
+
+            blf.Mult(f_l2,tmp_rt); g_rt = 0.0;
+            CG(m_rt, tmp_rt, g_rt, 0, 200, cg_rtol * cg_rtol, 0.0);
+
+            REQUIRE( g_rt.ComputeL2Error(Vf3_coef) < tol );
+
+            MixedBilinearForm blfw(&fespace_rt, &fespace_l2);
+            blfw.AddDomainIntegrator(
+               new MixedDotProductIntegrator(V3_coef));
+            blfw.Assemble();
+            blfw.Finalize();
+
+            SparseMatrix * blfT = Transpose(blfw.SpMat());
+            SparseMatrix * diff = Add(1.0,blf.SpMat(),-1.0,*blfT);
+
+            REQUIRE( diff->MaxNorm() < tol );
+
+            delete blfT;
+            delete diff;
          }
       }
    }
@@ -2312,205 +2237,193 @@
    double cg_rtol = 1e-14;
    double tol = 1e-9;
 
+   Mesh mesh(n, n, n, Element::HEXAHEDRON, 1, 2.0, 3.0, 5.0);
+
    VectorFunctionCoefficient   F3_coef(dim, F3);
    VectorFunctionCoefficient   V3_coef(dim, V3);
    VectorFunctionCoefficient VxF3_coef(dim, VcrossF3);
 
-   for (int type = (int)Element::TETRAHEDRON;
-        type <= (int)Element::HEXAHEDRON; type++)
+   SECTION("Operators on ND")
    {
-      Mesh mesh(n, n, n, (Element::Type)type, 1, 2.0, 3.0, 5.0);
-
-      SECTION("Operators on ND for element type " + std::to_string(type))
-      {
-         ND_FECollection    fec_nd(order, dim);
+      ND_FECollection    fec_nd(order, dim);
+      FiniteElementSpace fespace_nd(&mesh, &fec_nd);
+
+      GridFunction f_nd(&fespace_nd); f_nd.ProjectCoefficient(F3_coef);
+
+      SECTION("Mapping ND to ND")
+      {
+         ND_FECollection    fec_ndp(order + 1, dim);
+         FiniteElementSpace fespace_ndp(&mesh, &fec_ndp);
+
+         BilinearForm m_ndp(&fespace_ndp);
+         m_ndp.AddDomainIntegrator(new VectorFEMassIntegrator());
+         m_ndp.Assemble();
+         m_ndp.Finalize();
+
+         GridFunction g_ndp(&fespace_ndp);
+
+         Vector tmp_ndp(fespace_ndp.GetNDofs());
+
+         SECTION("With Vector Coefficient")
+         {
+            MixedBilinearForm blf(&fespace_nd, &fespace_ndp);
+            blf.AddDomainIntegrator(
+               new MixedCrossProductIntegrator(V3_coef));
+            blf.Assemble();
+            blf.Finalize();
+
+            blf.Mult(f_nd,tmp_ndp); g_ndp = 0.0;
+            CG(m_ndp, tmp_ndp, g_ndp, 0, 200, cg_rtol * cg_rtol, 0.0);
+
+            REQUIRE( g_ndp.ComputeL2Error(VxF3_coef) < tol );
+
+            MixedBilinearForm blfw(&fespace_ndp, &fespace_nd);
+            blfw.AddDomainIntegrator(
+               new MixedCrossProductIntegrator(V3_coef));
+            blfw.Assemble();
+            blfw.Finalize();
+
+            SparseMatrix * blfT = Transpose(blfw.SpMat());
+            SparseMatrix * diff = Add(1.0,blf.SpMat(),1.0,*blfT);
+
+            REQUIRE( diff->MaxNorm() < tol );
+
+            delete blfT;
+            delete diff;
+         }
+      }
+      SECTION("Mapping ND to RT")
+      {
+         RT_FECollection    fec_rt(order, dim);
+         FiniteElementSpace fespace_rt(&mesh, &fec_rt);
+
+         BilinearForm m_rt(&fespace_rt);
+         m_rt.AddDomainIntegrator(new VectorFEMassIntegrator());
+         m_rt.Assemble();
+         m_rt.Finalize();
+
+         GridFunction g_rt(&fespace_rt);
+
+         Vector tmp_rt(fespace_rt.GetNDofs());
+
+         SECTION("With Vector Coefficient")
+         {
+            MixedBilinearForm blf(&fespace_nd, &fespace_rt);
+            blf.AddDomainIntegrator(
+               new MixedCrossProductIntegrator(V3_coef));
+            blf.Assemble();
+            blf.Finalize();
+
+            blf.Mult(f_nd,tmp_rt); g_rt = 0.0;
+            CG(m_rt, tmp_rt, g_rt, 0, 200, cg_rtol * cg_rtol, 0.0);
+
+            REQUIRE( g_rt.ComputeL2Error(VxF3_coef) < tol );
+
+            MixedBilinearForm blfw(&fespace_rt, &fespace_nd);
+            blfw.AddDomainIntegrator(
+               new MixedCrossProductIntegrator(V3_coef));
+            blfw.Assemble();
+            blfw.Finalize();
+
+            SparseMatrix * blfT = Transpose(blfw.SpMat());
+            SparseMatrix * diff = Add(1.0,blf.SpMat(),1.0,*blfT);
+
+            REQUIRE( diff->MaxNorm() < tol );
+
+            delete blfT;
+            delete diff;
+         }
+      }
+   }
+   SECTION("Operators on RT")
+   {
+      RT_FECollection    fec_rt(order - 1, dim);
+      FiniteElementSpace fespace_rt(&mesh, &fec_rt);
+
+      GridFunction f_rt(&fespace_rt); f_rt.ProjectCoefficient(F3_coef);
+
+      SECTION("Mapping RT to ND")
+      {
+         ND_FECollection    fec_nd(order + 1, dim);
          FiniteElementSpace fespace_nd(&mesh, &fec_nd);
 
-         GridFunction f_nd(&fespace_nd); f_nd.ProjectCoefficient(F3_coef);
-
-         SECTION("Mapping ND to ND")
-         {
-            ND_FECollection    fec_ndp(order + 1, dim);
-            FiniteElementSpace fespace_ndp(&mesh, &fec_ndp);
-
-            BilinearForm m_ndp(&fespace_ndp);
-            m_ndp.AddDomainIntegrator(new VectorFEMassIntegrator());
-            m_ndp.Assemble();
-            m_ndp.Finalize();
-
-            GSSmoother s_ndp(m_ndp.SpMat());
-
-            GridFunction g_ndp(&fespace_ndp);
-
-            Vector tmp_ndp(fespace_ndp.GetNDofs());
-
-            SECTION("With Vector Coefficient")
-            {
-               MixedBilinearForm blf(&fespace_nd, &fespace_ndp);
-               blf.AddDomainIntegrator(
-                  new MixedCrossProductIntegrator(V3_coef));
-               blf.Assemble();
-               blf.Finalize();
-
-               blf.Mult(f_nd,tmp_ndp); g_ndp = 0.0;
-               PCG(m_ndp, s_ndp, tmp_ndp, g_ndp, 0, 200, cg_rtol * cg_rtol, 0.0);
-
-               REQUIRE( g_ndp.ComputeL2Error(VxF3_coef) < tol );
-
-               MixedBilinearForm blfw(&fespace_ndp, &fespace_nd);
-               blfw.AddDomainIntegrator(
-                  new MixedCrossProductIntegrator(V3_coef));
-               blfw.Assemble();
-               blfw.Finalize();
-
-               SparseMatrix * blfT = Transpose(blfw.SpMat());
-               SparseMatrix * diff = Add(1.0,blf.SpMat(),1.0,*blfT);
-
-               REQUIRE( diff->MaxNorm() < tol );
-
-               delete blfT;
-               delete diff;
-            }
-         }
-         SECTION("Mapping ND to RT")
-         {
-            RT_FECollection    fec_rt(order, dim);
-            FiniteElementSpace fespace_rt(&mesh, &fec_rt);
-
-            BilinearForm m_rt(&fespace_rt);
-            m_rt.AddDomainIntegrator(new VectorFEMassIntegrator());
-            m_rt.Assemble();
-            m_rt.Finalize();
-
-            GSSmoother s_rt(m_rt.SpMat());
-
-            GridFunction g_rt(&fespace_rt);
-
-            Vector tmp_rt(fespace_rt.GetNDofs());
-
-            SECTION("With Vector Coefficient")
-            {
-               MixedBilinearForm blf(&fespace_nd, &fespace_rt);
-               blf.AddDomainIntegrator(
-                  new MixedCrossProductIntegrator(V3_coef));
-               blf.Assemble();
-               blf.Finalize();
-
-               blf.Mult(f_nd,tmp_rt); g_rt = 0.0;
-               PCG(m_rt, s_rt, tmp_rt, g_rt, 0, 200, cg_rtol * cg_rtol, 0.0);
-
-               REQUIRE( g_rt.ComputeL2Error(VxF3_coef) < tol );
-
-               MixedBilinearForm blfw(&fespace_rt, &fespace_nd);
-               blfw.AddDomainIntegrator(
-                  new MixedCrossProductIntegrator(V3_coef));
-               blfw.Assemble();
-               blfw.Finalize();
-
-               SparseMatrix * blfT = Transpose(blfw.SpMat());
-               SparseMatrix * diff = Add(1.0,blf.SpMat(),1.0,*blfT);
-
-               REQUIRE( diff->MaxNorm() < tol );
-
-               delete blfT;
-               delete diff;
-            }
-         }
-      }
-      SECTION("Operators on RT for element type " + std::to_string(type))
-      {
-         RT_FECollection    fec_rt(order - 1, dim);
-         FiniteElementSpace fespace_rt(&mesh, &fec_rt);
-
-         GridFunction f_rt(&fespace_rt); f_rt.ProjectCoefficient(F3_coef);
-
-         SECTION("Mapping RT to ND")
-         {
-            ND_FECollection    fec_nd(order + 1, dim);
-            FiniteElementSpace fespace_nd(&mesh, &fec_nd);
-
-            BilinearForm m_nd(&fespace_nd);
-            m_nd.AddDomainIntegrator(new VectorFEMassIntegrator());
-            m_nd.Assemble();
-            m_nd.Finalize();
-
-            GSSmoother s_nd(m_nd.SpMat());
-
-            GridFunction g_nd(&fespace_nd);
-
-            Vector tmp_nd(fespace_nd.GetNDofs());
-
-            SECTION("With Vector Coefficient")
-            {
-               MixedBilinearForm blf(&fespace_rt, &fespace_nd);
-               blf.AddDomainIntegrator(
-                  new MixedCrossProductIntegrator(V3_coef));
-               blf.Assemble();
-               blf.Finalize();
-
-               blf.Mult(f_rt,tmp_nd); g_nd = 0.0;
-               PCG(m_nd, s_nd, tmp_nd, g_nd, 0, 200, cg_rtol * cg_rtol, 0.0);
-
-               REQUIRE( g_nd.ComputeL2Error(VxF3_coef) < tol );
-
-               MixedBilinearForm blfw(&fespace_nd, &fespace_rt);
-               blfw.AddDomainIntegrator(
-                  new MixedCrossProductIntegrator(V3_coef));
-               blfw.Assemble();
-               blfw.Finalize();
-
-               SparseMatrix * blfT = Transpose(blfw.SpMat());
-               SparseMatrix * diff = Add(1.0,blf.SpMat(),1.0,*blfT);
-
-               REQUIRE( diff->MaxNorm() < tol );
-
-               delete blfT;
-               delete diff;
-            }
-         }
-         SECTION("Mapping RT to RT")
-         {
-            RT_FECollection    fec_rtp(order, dim);
-            FiniteElementSpace fespace_rtp(&mesh, &fec_rtp);
-
-            BilinearForm m_rtp(&fespace_rtp);
-            m_rtp.AddDomainIntegrator(new VectorFEMassIntegrator());
-            m_rtp.Assemble();
-            m_rtp.Finalize();
-
-            GSSmoother s_rtp(m_rtp.SpMat());
-
-            GridFunction g_rtp(&fespace_rtp);
-
-            Vector tmp_rtp(fespace_rtp.GetNDofs());
-
-            SECTION("With Vector Coefficient")
-            {
-               MixedBilinearForm blf(&fespace_rt, &fespace_rtp);
-               blf.AddDomainIntegrator(
-                  new MixedCrossProductIntegrator(V3_coef));
-               blf.Assemble();
-               blf.Finalize();
-
-               blf.Mult(f_rt,tmp_rtp); g_rtp = 0.0;
-               PCG(m_rtp, s_rtp, tmp_rtp, g_rtp, 0, 200, cg_rtol * cg_rtol, 0.0);
-
-               REQUIRE( g_rtp.ComputeL2Error(VxF3_coef) < tol );
-
-               MixedBilinearForm blfw(&fespace_rtp, &fespace_rt);
-               blfw.AddDomainIntegrator(
-                  new MixedCrossProductIntegrator(V3_coef));
-               blfw.Assemble();
-               blfw.Finalize();
-
-               SparseMatrix * blfT = Transpose(blfw.SpMat());
-               SparseMatrix * diff = Add(1.0,blf.SpMat(),1.0,*blfT);
-
-               REQUIRE( diff->MaxNorm() < tol );
-
-               delete blfT;
-               delete diff;
-            }
+         BilinearForm m_nd(&fespace_nd);
+         m_nd.AddDomainIntegrator(new VectorFEMassIntegrator());
+         m_nd.Assemble();
+         m_nd.Finalize();
+
+         GridFunction g_nd(&fespace_nd);
+
+         Vector tmp_nd(fespace_nd.GetNDofs());
+
+         SECTION("With Vector Coefficient")
+         {
+            MixedBilinearForm blf(&fespace_rt, &fespace_nd);
+            blf.AddDomainIntegrator(
+               new MixedCrossProductIntegrator(V3_coef));
+            blf.Assemble();
+            blf.Finalize();
+
+            blf.Mult(f_rt,tmp_nd); g_nd = 0.0;
+            CG(m_nd, tmp_nd, g_nd, 0, 200, cg_rtol * cg_rtol, 0.0);
+
+            REQUIRE( g_nd.ComputeL2Error(VxF3_coef) < tol );
+
+            MixedBilinearForm blfw(&fespace_nd, &fespace_rt);
+            blfw.AddDomainIntegrator(
+               new MixedCrossProductIntegrator(V3_coef));
+            blfw.Assemble();
+            blfw.Finalize();
+
+            SparseMatrix * blfT = Transpose(blfw.SpMat());
+            SparseMatrix * diff = Add(1.0,blf.SpMat(),1.0,*blfT);
+
+            REQUIRE( diff->MaxNorm() < tol );
+
+            delete blfT;
+            delete diff;
+         }
+      }
+      SECTION("Mapping RT to RT")
+      {
+         RT_FECollection    fec_rtp(order, dim);
+         FiniteElementSpace fespace_rtp(&mesh, &fec_rtp);
+
+         BilinearForm m_rtp(&fespace_rtp);
+         m_rtp.AddDomainIntegrator(new VectorFEMassIntegrator());
+         m_rtp.Assemble();
+         m_rtp.Finalize();
+
+         GridFunction g_rtp(&fespace_rtp);
+
+         Vector tmp_rtp(fespace_rtp.GetNDofs());
+
+         SECTION("With Vector Coefficient")
+         {
+            MixedBilinearForm blf(&fespace_rt, &fespace_rtp);
+            blf.AddDomainIntegrator(
+               new MixedCrossProductIntegrator(V3_coef));
+            blf.Assemble();
+            blf.Finalize();
+
+            blf.Mult(f_rt,tmp_rtp); g_rtp = 0.0;
+            CG(m_rtp, tmp_rtp, g_rtp, 0, 200, cg_rtol * cg_rtol, 0.0);
+
+            REQUIRE( g_rtp.ComputeL2Error(VxF3_coef) < tol );
+
+            MixedBilinearForm blfw(&fespace_rtp, &fespace_rt);
+            blfw.AddDomainIntegrator(
+               new MixedCrossProductIntegrator(V3_coef));
+            blfw.Assemble();
+            blfw.Finalize();
+
+            SparseMatrix * blfT = Transpose(blfw.SpMat());
+            SparseMatrix * diff = Add(1.0,blf.SpMat(),1.0,*blfT);
+
+            REQUIRE( diff->MaxNorm() < tol );
+
+            delete blfT;
+            delete diff;
          }
       }
    }
